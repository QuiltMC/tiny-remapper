/*
 * Copyright (C) 2016, 2018 Player, asie
 *
 * This program is free software: you can redistribute it and/or modify
 * it under the terms of the GNU Lesser General Public License as published by
 * the Free Software Foundation, either version 3 of the License, or
 * (at your option) any later version.
 *
 * This program is distributed in the hope that it will be useful,
 * but WITHOUT ANY WARRANTY; without even the implied warranty of
 * MERCHANTABILITY or FITNESS FOR A PARTICULAR PURPOSE.  See the
 * GNU Lesser General Public License for more details.
 *
 * You should have received a copy of the GNU Lesser General Public License
 * along with this program.  If not, see <http://www.gnu.org/licenses/>.
 */

package net.fabricmc.tinyremapper;

import java.io.IOException;
import java.net.URI;
import java.net.URISyntaxException;
import java.nio.file.FileSystem;
import java.nio.file.FileVisitResult;
import java.nio.file.Files;
import java.nio.file.Path;
import java.nio.file.SimpleFileVisitor;
import java.nio.file.attribute.BasicFileAttributes;
import java.util.ArrayDeque;
import java.util.ArrayList;
import java.util.Collection;
import java.util.Collections;
import java.util.HashMap;
import java.util.HashSet;
import java.util.IdentityHashMap;
import java.util.List;
import java.util.Map;
import java.util.Queue;
import java.util.Set;
import java.util.concurrent.CompletableFuture;
import java.util.concurrent.ConcurrentHashMap;
import java.util.concurrent.ExecutionException;
import java.util.concurrent.ExecutorService;
import java.util.concurrent.Executors;
import java.util.concurrent.Future;
import java.util.concurrent.TimeUnit;
import java.util.concurrent.atomic.AtomicReference;
import java.util.function.BiConsumer;
import java.util.function.Supplier;
import java.util.stream.Collectors;

import org.objectweb.asm.ClassReader;
import org.objectweb.asm.ClassVisitor;
import org.objectweb.asm.ClassWriter;
import org.objectweb.asm.FieldVisitor;
import org.objectweb.asm.MethodVisitor;
import org.objectweb.asm.Opcodes;
import org.objectweb.asm.commons.Remapper;
import org.objectweb.asm.util.CheckClassAdapter;

import net.fabricmc.tinyremapper.IMappingProvider.MappingAcceptor;
import net.fabricmc.tinyremapper.IMappingProvider.Member;
import net.fabricmc.tinyremapper.MemberInstance.MemberType;

public class TinyRemapper {
	public static class Builder {
		private Builder() { }

		public Builder withMappings(IMappingProvider provider) {
			mappingProviders.add(provider);
			return this;
		}

		public Builder ignoreFieldDesc(boolean value) {
			this.ignoreFieldDesc = value;
			return this;
		}

		public Builder threads(int threadCount) {
			this.threadCount = threadCount;
			return this;
		}

		/**
		 * Keep the input data after consuming it for apply(), allows multiple apply invocations() even without input tag use.
		 */
		public Builder keepInputData(boolean value) {
			this.keepInputData = value;
			return this;
		}

		public Builder withForcedPropagation(Set<String> entries) {
			forcePropagation.addAll(entries);
			return this;
		}

		public Builder propagatePrivate(boolean value) {
			propagatePrivate = value;
			return this;
		}

<<<<<<< HEAD
		public Builder propagateBridges(BridgePropagation value) {
=======
		public Builder propagateBridges(LinkedMethodPropagation value) {
>>>>>>> 5e1e5ea0
			propagateBridges = value;
			return this;
		}

<<<<<<< HEAD
=======
		public Builder propagateRecordComponents(LinkedMethodPropagation value) {
			propagateRecordComponents = value;
			return this;
		}

>>>>>>> 5e1e5ea0
		public Builder removeFrames(boolean value) {
			removeFrames = value;
			return this;
		}

		public Builder ignoreConflicts(boolean value) {
			ignoreConflicts = value;
			return this;
		}

		public Builder resolveMissing(boolean value) {
			resolveMissing = value;
			return this;
		}

		public Builder checkPackageAccess(boolean value) {
			checkPackageAccess = value;
			return this;
		}

		public Builder fixPackageAccess(boolean value) {
			fixPackageAccess = value;
			return this;
		}

		public Builder rebuildSourceFilenames(boolean value) {
			rebuildSourceFilenames = value;
			return this;
		}

		public Builder skipLocalVariableMapping(boolean value) {
			skipLocalMapping = value;
			return this;
		}

		public Builder renameInvalidLocals(boolean value) {
			renameInvalidLocals = value;
			return this;
		}

		public Builder extraAnalyzeVisitor(ClassVisitor visitor) {
			extraAnalyzeVisitor = visitor;
			return this;
		}

		public Builder extraRemapper(Remapper remapper) {
			extraRemapper = remapper;
			return this;
		}

		public TinyRemapper build() {
			TinyRemapper remapper = new TinyRemapper(mappingProviders, ignoreFieldDesc, threadCount,
					keepInputData,
<<<<<<< HEAD
					forcePropagation, propagatePrivate, propagateBridges,
=======
					forcePropagation, propagatePrivate,
					propagateBridges, propagateRecordComponents,
>>>>>>> 5e1e5ea0
					removeFrames, ignoreConflicts, resolveMissing, checkPackageAccess || fixPackageAccess, fixPackageAccess,
					rebuildSourceFilenames, skipLocalMapping, renameInvalidLocals,
					extraAnalyzeVisitor, extraRemapper);

			return remapper;
		}

		private final Set<IMappingProvider> mappingProviders = new HashSet<>();
		private boolean ignoreFieldDesc;
		private int threadCount;
		private final Set<String> forcePropagation = new HashSet<>();
		private boolean keepInputData = false;
		private boolean propagatePrivate = false;
<<<<<<< HEAD
		private BridgePropagation propagateBridges = BridgePropagation.DISABLED;
=======
		private LinkedMethodPropagation propagateBridges = LinkedMethodPropagation.DISABLED;
		private LinkedMethodPropagation propagateRecordComponents = LinkedMethodPropagation.DISABLED;
>>>>>>> 5e1e5ea0
		private boolean removeFrames = false;
		private boolean ignoreConflicts = false;
		private boolean resolveMissing = false;
		private boolean checkPackageAccess = false;
		private boolean fixPackageAccess = false;
		private boolean rebuildSourceFilenames = false;
		private boolean skipLocalMapping = false;
		private boolean renameInvalidLocals = false;
		private ClassVisitor extraAnalyzeVisitor;
		private Remapper extraRemapper;
	}

	private TinyRemapper(Collection<IMappingProvider> mappingProviders, boolean ignoreFieldDesc,
			int threadCount,
			boolean keepInputData,
<<<<<<< HEAD
			Set<String> forcePropagation, boolean propagatePrivate, BridgePropagation propagateBridges,
=======
			Set<String> forcePropagation, boolean propagatePrivate,
			LinkedMethodPropagation propagateBridges, LinkedMethodPropagation propagateRecordComponents,
>>>>>>> 5e1e5ea0
			boolean removeFrames,
			boolean ignoreConflicts,
			boolean resolveMissing,
			boolean checkPackageAccess,
			boolean fixPackageAccess,
			boolean rebuildSourceFilenames,
			boolean skipLocalMapping,
			boolean renameInvalidLocals,
			ClassVisitor extraAnalyzeVisitor, Remapper extraRemapper) {
		this.mappingProviders = mappingProviders;
		this.ignoreFieldDesc = ignoreFieldDesc;
		this.threadCount = threadCount > 0 ? threadCount : Math.max(Runtime.getRuntime().availableProcessors(), 2);
		this.keepInputData = keepInputData;
		this.threadPool = Executors.newFixedThreadPool(this.threadCount);
		this.forcePropagation = forcePropagation;
		this.propagatePrivate = propagatePrivate;
		this.propagateBridges = propagateBridges;
<<<<<<< HEAD
=======
		this.propagateRecordComponents = propagateRecordComponents;
>>>>>>> 5e1e5ea0
		this.removeFrames = removeFrames;
		this.ignoreConflicts = ignoreConflicts;
		this.resolveMissing = resolveMissing;
		this.checkPackageAccess = checkPackageAccess;
		this.fixPackageAccess = fixPackageAccess;
		this.rebuildSourceFilenames = rebuildSourceFilenames;
		this.skipLocalMapping = skipLocalMapping;
		this.renameInvalidLocals = renameInvalidLocals;
		this.extraAnalyzeVisitor = extraAnalyzeVisitor;
		this.extraRemapper = extraRemapper;
	}

	public static Builder newRemapper() {
		return new Builder();
	}

	public void finish() {
		threadPool.shutdown();

		try {
			threadPool.awaitTermination(20, TimeUnit.SECONDS);
		} catch (InterruptedException e) {
			e.printStackTrace();
		}

		outputBuffer = null;
		classes.clear();
	}

	public InputTag createInputTag() {
		InputTag ret = new InputTag();
		InputTag[] array = { ret };

		Map<InputTag, InputTag[]> oldTags, newTags;

		do { // cas loop
			oldTags = this.singleInputTags.get();
			newTags = new IdentityHashMap<>(oldTags.size() + 1);
			newTags.putAll(oldTags);
			newTags.put(ret, array);
		} while (!singleInputTags.compareAndSet(oldTags, newTags));

		return ret;
	}

	public void readInputs(final Path... inputs) {
		readInputs(null, inputs);
	}

	public void readInputs(InputTag tag, Path... inputs) {
		read(inputs, true, tag).join();
	}

	public CompletableFuture<?> readInputsAsync(Path... inputs) {
		return readInputsAsync(null, inputs);
	}

	public CompletableFuture<?> readInputsAsync(InputTag tag, Path... inputs) {
		CompletableFuture<?> ret = read(inputs, true, tag);

		if (!ret.isDone()) {
			pendingReads.add(ret);
		} else {
			ret.join();
		}

		return ret;
	}

	public void readClassPath(final Path... inputs) {
		read(inputs, false, null).join();
	}

	public CompletableFuture<?> readClassPathAsync(final Path... inputs) {
		CompletableFuture<?> ret = read(inputs, false, null);

		if (!ret.isDone()) {
			pendingReads.add(ret);
		} else {
			ret.join();
		}

		return ret;
	}

	private CompletableFuture<List<ClassInstance>> read(Path[] inputs, boolean isInput, InputTag tag) {
		InputTag[] tags = singleInputTags.get().get(tag);
		List<CompletableFuture<List<ClassInstance>>> futures = new ArrayList<>();
		List<FileSystem> fsToClose = Collections.synchronizedList(new ArrayList<>());

		for (Path input : inputs) {
			futures.addAll(read(input, isInput, tags, true, fsToClose));
		}

		CompletableFuture<List<ClassInstance>> ret;

		if (futures.isEmpty()) {
			return CompletableFuture.completedFuture(Collections.emptyList());
		} else if (futures.size() == 1) {
			ret = futures.get(0);
		} else {
			ret = CompletableFuture.allOf(futures.toArray(new CompletableFuture[0]))
					.thenApply(ignore -> futures.stream().flatMap(f -> f.join().stream()).collect(Collectors.toList()));
		}

		dirty = true;

		return ret.whenComplete((res, exc) -> {
			for (FileSystem fs : fsToClose) {
				try {
					FileSystemHandler.close(fs);
				} catch (IOException e) { }
			}

			if (res != null) {
				for (ClassInstance node : res) {
					addClass(node, readClasses);
				}
			}

			assert dirty;
		});
	}

	private static void addClass(ClassInstance cls, Map<String, ClassInstance> out) {
		String name = cls.getName();

		// add new class or replace non-input class with input class, warn if two input classes clash
		for (;;) {
			ClassInstance prev = out.putIfAbsent(name, cls);
			if (prev == null) return;

			if (cls.isInput) {
				if (prev.isInput) {
					System.out.printf("duplicate input class %s, from %s and %s%n", name, prev.srcPath, cls.srcPath);
					prev.addInputTags(cls.getInputTags());
					return;
				} else if (out.replace(name, prev, cls)) { // cas with retry-loop on failure
					cls.addInputTags(prev.getInputTags());
					return;
				} else {
					// loop
				}
			} else {
				prev.addInputTags(cls.getInputTags());
				return;
			}
		}
	}

	private List<CompletableFuture<List<ClassInstance>>> read(final Path file, boolean isInput, InputTag[] tags,
			boolean saveData, final List<FileSystem> fsToClose) {
		try {
			return read(file, isInput, tags, file, saveData, fsToClose);
		} catch (IOException e) {
			throw new RuntimeException(e);
		}
	}

	private List<CompletableFuture<List<ClassInstance>>> read(final Path file, boolean isInput, InputTag[] tags, final Path srcPath,
			final boolean saveData, final List<FileSystem> fsToClose) throws IOException {
		List<CompletableFuture<List<ClassInstance>>> ret = new ArrayList<>();

		Files.walkFileTree(file, new SimpleFileVisitor<Path>() {
			@Override
			public FileVisitResult visitFile(Path file, BasicFileAttributes attrs) throws IOException {
				String name = file.getFileName().toString();

				if (name.endsWith(".jar") ||
						name.endsWith(".zip") ||
						name.endsWith(".class")) {
					ret.add(CompletableFuture.supplyAsync(new Supplier<List<ClassInstance>>() {
						@Override
						public List<ClassInstance> get() {
							try {
								return readFile(file, isInput, tags, srcPath, fsToClose);
							} catch (URISyntaxException e) {
								throw new RuntimeException(e);
							} catch (IOException e) {
								System.out.println(file.toAbsolutePath());
								e.printStackTrace();
								return Collections.emptyList();
							}
						}
					}, threadPool));
				}

				return FileVisitResult.CONTINUE;
			}
		});

		return ret;
	}

	private List<ClassInstance> readFile(Path file, boolean isInput, InputTag[] tags, final Path srcPath,
			List<FileSystem> fsToClose) throws IOException, URISyntaxException {
		List<ClassInstance> ret = new ArrayList<ClassInstance>();

		if (file.toString().endsWith(".class")) {
			ClassInstance res = analyze(isInput, tags, srcPath, Files.readAllBytes(file));
			if (res != null) ret.add(res);
		} else {
			URI uri = new URI("jar:"+file.toUri().toString());
			FileSystem fs = FileSystemHandler.open(uri);
			fsToClose.add(fs);

			Files.walkFileTree(fs.getPath("/"), new SimpleFileVisitor<Path>() {
				@Override
				public FileVisitResult visitFile(Path file, BasicFileAttributes attrs) throws IOException {
					if (file.toString().endsWith(".class")) {
						ClassInstance res = analyze(isInput, tags, srcPath, Files.readAllBytes(file));
						if (res != null) ret.add(res);
					}

					return FileVisitResult.CONTINUE;
				}
			});
		}

		return ret;
	}

	private ClassInstance analyze(boolean isInput, InputTag[] tags, Path srcPath, byte[] data) {
		ClassReader reader = new ClassReader(data);
		if ((reader.getAccess() & Opcodes.ACC_MODULE) != 0) return null; // special attribute for module-info.class, can't be a regular class

		final ClassInstance ret = new ClassInstance(this, isInput, tags, srcPath, isInput ? data : null);

		reader.accept(new ClassVisitor(Opcodes.ASM9, extraAnalyzeVisitor) {
			@Override
			public void visit(int version, int access, String name, String signature, String superName, String[] interfaces) {
				ret.init(name, superName, access, interfaces);

				super.visit(version, access, name, signature, superName, interfaces);
			}

			@Override
			public MethodVisitor visitMethod(int access, String name, String desc, String signature, String[] exceptions) {
				MemberInstance prev = ret.addMember(new MemberInstance(MemberType.METHOD, ret, name, desc, access));
				if (prev != null) throw new RuntimeException(String.format("duplicate method %s/%s%s in inputs", ret.getName(), name, desc));

				return super.visitMethod(access, name, desc, signature, exceptions);
			}

			@Override
			public FieldVisitor visitField(int access, String name, String desc, String signature, Object value) {
				MemberInstance prev = ret.addMember(new MemberInstance(MemberType.FIELD, ret, name, desc, access));
				if (prev != null) throw new RuntimeException(String.format("duplicate field %s/%s;;%s in inputs", ret.getName(), name, desc));

				return super.visitField(access, name, desc, signature, value);
			}
		}, ClassReader.SKIP_DEBUG | ClassReader.SKIP_FRAMES | ClassReader.SKIP_CODE);

		return ret;
	}

	String mapClass(String className) {
		return remapper.map(className);
	}

	private void loadMappings() {
		MappingAcceptor acceptor = new MappingAcceptor() {
			@Override
			public void acceptClass(String srcName, String dstName) {
				if (srcName == null) throw new NullPointerException("null src name");
				if (dstName == null) throw new NullPointerException("null dst name");

				classMap.put(srcName, dstName);
			}

			@Override
			public void acceptMethod(Member method, String dstName) {
				if (method == null) throw new NullPointerException("null src method");
				if (method.owner == null) throw new NullPointerException("null src method owner");
				if (method.name == null) throw new NullPointerException("null src method name");
				if (method.desc == null) throw new NullPointerException("null src method desc");
				if (dstName == null) throw new NullPointerException("null dst name");

				methodMap.put(method.owner+"/"+MemberInstance.getMethodId(method.name, method.desc), dstName);
			}

			@Override
			public void acceptMethodArg(Member method, int lvIndex, String dstName) {
				if (method == null) throw new NullPointerException("null src method");
				if (method.owner == null) throw new NullPointerException("null src method owner");
				if (method.name == null) throw new NullPointerException("null src method name");
				if (method.desc == null) throw new NullPointerException("null src method desc");
				if (dstName == null) throw new NullPointerException("null dst name");

				methodArgMap.put(method.owner+"/"+MemberInstance.getMethodId(method.name, method.desc)+lvIndex, dstName);
			}

			@Override
			public void acceptMethodVar(Member method, int lvIndex, int startOpIdx, int asmIndex, String dstName) {
				if (method == null) throw new NullPointerException("null src method");
				if (method.owner == null) throw new NullPointerException("null src method owner");
				if (method.name == null) throw new NullPointerException("null src method name");
				if (method.desc == null) throw new NullPointerException("null src method desc");
				if (dstName == null) throw new NullPointerException("null dst name");

				// TODO Auto-generated method stub

			}

			@Override
			public void acceptField(Member field, String dstName) {
				if (field == null) throw new NullPointerException("null src field");
				if (field.owner == null) throw new NullPointerException("null src field owner");
				if (field.name == null) throw new NullPointerException("null src field name");
				if (field.desc == null && !ignoreFieldDesc) throw new NullPointerException("null src field desc");
				if (dstName == null) throw new NullPointerException("null dst name");

				fieldMap.put(field.owner+"/"+MemberInstance.getFieldId(field.name, field.desc, ignoreFieldDesc), dstName);
			}
		};

		for (IMappingProvider provider : mappingProviders) {
			provider.load(acceptor);
		}
	}

	private void checkClassMappings() {
		// determine classes that map to the same target name, if there are any print duplicates and throw
		Set<String> testSet = new HashSet<>(classMap.values());

		if (testSet.size() != classMap.size()) { // src->target is not a 1:1 mapping
			Set<String> duplicates = new HashSet<>();

			for (String name : classMap.values()) {
				if (!testSet.remove(name)) {
					duplicates.add(name);
				}
			}

			System.out.println("non-unique class target name mappings:");

			for (String target : duplicates) {
				System.out.print("  [");
				boolean first = true;

				for (Map.Entry<String, String> e : classMap.entrySet()) {
					if (e.getValue().equals(target)) {
						if (first) {
							first = false;
						} else {
							System.out.print(", ");
						}

						System.out.print(e.getKey());
					}
				}

				System.out.printf("] -> %s%n", target);
			}

			throw new RuntimeException("duplicate class target name mappings detected");
		}
	}

	private void merge() {
		for (ClassInstance node : classes.values()) {
			assert node.getSuperName() != null;

			ClassInstance parent = classes.get(node.getSuperName());

			if (parent != null) {
				node.parents.add(parent);
				parent.children.add(node);
			}

			for (String iface : node.getInterfaces()) {
				parent = classes.get(iface);

				if (parent != null) {
					node.parents.add(parent);
					parent.children.add(node);
				}
			}
		}
	}

	private void propagate() {
		List<Future<?>> futures = new ArrayList<>();
		List<Map.Entry<String, String>> tasks = new ArrayList<>();
		int maxTasks = methodMap.size() / threadCount / 4;

		for (Map.Entry<String, String> entry : methodMap.entrySet()) {
			tasks.add(entry);

			if (tasks.size() >= maxTasks) {
				futures.add(threadPool.submit(new Propagation(MemberType.METHOD, tasks)));
				tasks.clear();
			}
		}

		futures.add(threadPool.submit(new Propagation(MemberType.METHOD, tasks)));
		tasks.clear();

		for (Map.Entry<String, String> entry : fieldMap.entrySet()) {
			tasks.add(entry);

			if (tasks.size() >= maxTasks) {
				futures.add(threadPool.submit(new Propagation(MemberType.FIELD, tasks)));
				tasks.clear();
			}
		}

		futures.add(threadPool.submit(new Propagation(MemberType.FIELD, tasks)));
		tasks.clear();

		waitForAll(futures);

		handleConflicts();
	}

	private void handleConflicts() {
		Set<String> testSet = new HashSet<>();
		boolean targetNameCheckFailed = false;

		for (ClassInstance cls : classes.values()) {
			for (MemberInstance member : cls.getMembers()) {
				String name = member.getNewMappedName();
				if (name == null) name = member.name;

				testSet.add(MemberInstance.getId(member.type, name, member.desc, ignoreFieldDesc));
			}

			if (testSet.size() != cls.getMembers().size()) {
				if (!targetNameCheckFailed) {
					targetNameCheckFailed = true;
					System.out.println("Mapping target name conflicts detected:");
				}

				Map<String, List<MemberInstance>> duplicates = new HashMap<>();

				for (MemberInstance member : cls.getMembers()) {
					String name = member.getNewMappedName();
					if (name == null) name = member.name;

					duplicates.computeIfAbsent(MemberInstance.getId(member.type, name, member.desc, ignoreFieldDesc), ignore -> new ArrayList<>()).add(member);
				}

				for (Map.Entry<String, List<MemberInstance>> e : duplicates.entrySet()) {
					String nameDesc = e.getKey();
					List<MemberInstance> members = e.getValue();
					if (members.size() < 2) continue;

					MemberInstance anyMember = members.get(0);
					System.out.printf("  %ss %s/[", anyMember.type, cls.getName());

					for (int i = 0; i < members.size(); i++) {
						if (i != 0) System.out.print(", ");

						MemberInstance member = members.get(i);

						if (member.newNameOriginatingCls != null && !member.newNameOriginatingCls.equals(cls.getName())) {
							System.out.print(member.newNameOriginatingCls);
							System.out.print('/');
						}

						System.out.print(member.name);
					}

					System.out.printf("]%s -> %s%n", MemberInstance.getId(anyMember.type, "", anyMember.desc, ignoreFieldDesc), MemberInstance.getNameFromId(anyMember.type, nameDesc, ignoreFieldDesc));
				}
			}

			testSet.clear();
		}

		boolean unfixableConflicts = false;

		if (!conflicts.isEmpty()) {
			System.out.println("Mapping source name conflicts detected:");

			for (Map.Entry<MemberInstance, Set<String>> entry : conflicts.entrySet()) {
				MemberInstance member = entry.getKey();
				String newName = member.getNewMappedName();
				Set<String> names = entry.getValue();
				names.add(member.cls.getName()+"/"+newName);

				System.out.printf("  %s %s %s (%s) -> %s%n", member.cls.getName(), member.type.name(), member.name, member.desc, names);

				if (ignoreConflicts) {
					Map<String, String> mappings = member.type == MemberType.METHOD ? methodMap : fieldMap;
					String mappingName = mappings.get(member.cls.getName()+"/"+member.getId());

					if (mappingName == null) { // no direct mapping match, try parents
						Queue<ClassInstance> queue = new ArrayDeque<>(member.cls.parents);
						ClassInstance cls;

						while ((cls = queue.poll()) != null) {
							mappingName = mappings.get(cls.getName()+"/"+member.getId());
							if (mappingName != null) break;

							queue.addAll(cls.parents);
						}
					}

					if (mappingName == null) {
						unfixableConflicts = true;
					} else {
						member.forceSetNewName(mappingName);
						System.out.println("    fixable: replaced with "+mappingName);
					}
				}
			}
		}

		if (!conflicts.isEmpty() && !ignoreConflicts || unfixableConflicts || targetNameCheckFailed) {
			if (ignoreConflicts || targetNameCheckFailed) System.out.println("There were unfixable conflicts.");

			System.exit(1);
		}
	}

	public void apply(final BiConsumer<String, byte[]> outputConsumer) {
		apply(outputConsumer, (InputTag[]) null);
	}

	public void apply(final BiConsumer<String, byte[]> outputConsumer, InputTag... inputTags) {
		// We expect apply() to be invoked only once if the user didn't request any input tags. Invoking it multiple
		// times still works with keepInputData=true, but wastes some time by redoing most processing.
		// With input tags the first apply invocation computes the entire output, but yields only what matches the given
		// input tags. The output data is being kept for eventual further apply() outputs, only finish() clears it.
		boolean hasInputTags = !singleInputTags.get().isEmpty();

		synchronized (this) { // guard against concurrent apply invocations
			refresh();

			if (outputBuffer == null) { // first (inputTags present) or full (no input tags) output invocation, process everything but don't output if input tags are present
				BiConsumer<ClassInstance, byte[]> immediateOutputConsumer;

				if (fixPackageAccess || hasInputTags) { // need re-processing or output buffering for repeated applies
					outputBuffer = new ConcurrentHashMap<>();
					immediateOutputConsumer = outputBuffer::put;
				} else {
					immediateOutputConsumer = (cls, data) -> outputConsumer.accept(mapClass(cls.getName()), data);
				}

				List<Future<?>> futures = new ArrayList<>();

				for (final ClassInstance cls : classes.values()) {
					if (!cls.isInput) continue;

					if (cls.data == null) {
						if (!hasInputTags && !keepInputData) throw new IllegalStateException("invoking apply multiple times without input tags or hasInputData");
						throw new IllegalStateException("data for input class "+cls+" is missing?!");
					}

					futures.add(threadPool.submit(() -> immediateOutputConsumer.accept(cls, apply(cls))));
				}

				waitForAll(futures);

				boolean needsFixes = !classesToMakePublic.isEmpty() || !membersToMakePublic.isEmpty();

				if (fixPackageAccess) {
					if (needsFixes) {
						System.out.printf("Fixing access for %d classes and %d members.%n", classesToMakePublic.size(), membersToMakePublic.size());
					}

					for (Map.Entry<ClassInstance, byte[]> entry : outputBuffer.entrySet()) {
						ClassInstance cls = entry.getKey();
						byte[] data = entry.getValue();

						if (needsFixes) {
							data = fixClass(cls, data);
						}

						if (hasInputTags) {
							entry.setValue(data);
						} else {
							outputConsumer.accept(mapClass(cls.getName()), data);
						}
					}

					if (!hasInputTags) outputBuffer = null; // don't expect repeat invocations

					classesToMakePublic.clear();
					membersToMakePublic.clear();
				} else if (needsFixes) {
					throw new RuntimeException(String.format("%d classes and %d members need access fixes", classesToMakePublic.size(), membersToMakePublic.size()));
				}
			}
		}

		assert hasInputTags == (outputBuffer != null);

		if (outputBuffer != null) { // partial output selected by input tags
			for (Map.Entry<ClassInstance, byte[]> entry : outputBuffer.entrySet()) {
				ClassInstance cls = entry.getKey();

				if (inputTags == null || cls.hasAnyInputTag(inputTags)) {
					outputConsumer.accept(mapClass(cls.getName()), entry.getValue());
				}
			}
		}
	}

	private void refresh() {
		if (!dirty) {
			assert pendingReads.isEmpty();
			assert readClasses.isEmpty();

			return;
		}

		outputBuffer = null;

		if (!pendingReads.isEmpty()) {
			for (CompletableFuture<?> future : pendingReads) {
				future.join();
			}

			pendingReads.clear();
		}

		if (!readClasses.isEmpty()) {
			for (ClassInstance cls : readClasses.values()) {
				addClass(cls, classes);
			}

			readClasses.clear();
		}

		loadMappings();
		checkClassMappings();
		merge();
		propagate();

		assert dirty;
		dirty = false;
	}

	private byte[] apply(final ClassInstance cls) {
		ClassReader reader = new ClassReader(cls.data);
		ClassWriter writer = new ClassWriter(0);
		int flags = removeFrames ? ClassReader.SKIP_FRAMES : ClassReader.EXPAND_FRAMES;

		ClassVisitor visitor = writer;

		if (check) {
			//noinspection UnusedAssignment
			visitor = new CheckClassAdapter(visitor);
		}

		reader.accept(new AsmClassRemapper(visitor, remapper, rebuildSourceFilenames, checkPackageAccess, skipLocalMapping, renameInvalidLocals), flags);
		// TODO: compute frames (-Xverify:all -XX:-FailOverToOldVerifier)

		if (!keepInputData) cls.data = null;

		return writer.toByteArray();
	}

	private byte[] fixClass(ClassInstance cls, byte[] data) {
		boolean makeClsPublic = classesToMakePublic.contains(cls);
		Set<String> clsMembersToMakePublic = null;

		for (MemberInstance member : cls.getMembers()) {
			if (membersToMakePublic.contains(member)) {
				if (clsMembersToMakePublic == null) clsMembersToMakePublic = new HashSet<>();

				String mappedName, mappedDesc;

				if (member.type == MemberType.FIELD) {
					mappedName = remapper.mapFieldName(cls.getName(), member.name, member.desc);
					mappedDesc = remapper.mapDesc(member.desc);
				} else {
					mappedName = remapper.mapMethodName(cls.getName(), member.name, member.desc);
					mappedDesc = remapper.mapMethodDesc(member.desc);
				}

				clsMembersToMakePublic.add(MemberInstance.getId(member.type, mappedName, mappedDesc, ignoreFieldDesc));
			}
		}

		if (!makeClsPublic && clsMembersToMakePublic == null) return data;

		final Set<String> finalClsMembersToMakePublic = clsMembersToMakePublic;

		ClassReader reader = new ClassReader(data);
		ClassWriter writer = new ClassWriter(0);

		reader.accept(new ClassVisitor(Opcodes.ASM9, writer) {
			@Override
			public void visit(int version, int access, String name, String signature, String superName, String[] interfaces) {
				if (makeClsPublic) {
					access = (access & ~(Opcodes.ACC_PRIVATE | Opcodes.ACC_PROTECTED)) | Opcodes.ACC_PUBLIC;
				}

				super.visit(version, access, name, signature, superName, interfaces);
			}

			@Override
			public FieldVisitor visitField(int access, String name, String descriptor, String signature, Object value) {
				if (finalClsMembersToMakePublic != null
						&& finalClsMembersToMakePublic.contains(MemberInstance.getFieldId(name, descriptor, ignoreFieldDesc))) {
					access = (access & ~(Opcodes.ACC_PRIVATE | Opcodes.ACC_PROTECTED)) | Opcodes.ACC_PUBLIC;
				}

				return super.visitField(access, name, descriptor, signature, value);
			}

			@Override
			public MethodVisitor visitMethod(int access, String name, String descriptor, String signature, String[] exceptions) {
				if (finalClsMembersToMakePublic != null
						&& finalClsMembersToMakePublic.contains(MemberInstance.getMethodId(name, descriptor))) {
					access = (access & ~(Opcodes.ACC_PRIVATE | Opcodes.ACC_PROTECTED)) | Opcodes.ACC_PUBLIC;
				}

				return super.visitMethod(access, name, descriptor, signature, exceptions);
			}
		}, 0);

		return writer.toByteArray();
	}

	public AsmRemapper getRemapper() {
		refresh();

		return remapper;
	}

	ClassInstance getClass(String owner) {
		return classes.get(owner);
	}

	private static void waitForAll(Iterable<Future<?>> futures) {
		try {
			for (Future<?> future : futures) {
				future.get();
			}
		} catch (InterruptedException | ExecutionException e) {
			throw new RuntimeException(e);
		}
	}

	private static String getClassName(String nameDesc, MemberType type) {
		int descStart = getDescStart(nameDesc, type);
		int nameStart = nameDesc.lastIndexOf('/', descStart - 1);
		if (nameStart == -1) nameStart = 0;

		return nameDesc.substring(0, nameStart);
	}

	private static String stripClassName(String nameDesc, MemberType type) {
		int descStart = getDescStart(nameDesc, type);
		int nameStart = nameDesc.lastIndexOf('/', descStart - 1);
		if (nameStart == -1) nameStart = 0;

		return nameDesc.substring(nameStart + 1);
	}

	private static int getDescStart(String nameDesc, MemberType type) {
		int ret;

		if (type == MemberType.METHOD) {
			ret = nameDesc.indexOf('(');
		} else {
			ret = nameDesc.indexOf(";;");
		}

		if (ret == -1) ret = nameDesc.length();

		return ret;
	}

	enum Direction {
		ANY,
		UP,
		DOWN
	}

	class Propagation implements Runnable {
		Propagation(MemberType type, List<Map.Entry<String, String> > tasks) {
			this.type = type;
			this.tasks.addAll(tasks);
		}

		@Override
		public void run() {
			Set<ClassInstance> visitedUp = Collections.newSetFromMap(new IdentityHashMap<>());
			Set<ClassInstance> visitedDown = Collections.newSetFromMap(new IdentityHashMap<>());

			for (Map.Entry<String, String> entry : tasks) {
				String className = getClassName(entry.getKey(), type);
				ClassInstance cls = classes.get(className);
				if (cls == null) continue; // not available for this Side

				String idSrc = stripClassName(entry.getKey(), type);
				String nameDst = entry.getValue();
				assert nameDst.indexOf('/') < 0;

				if (MemberInstance.getNameFromId(type, idSrc, ignoreFieldDesc).equals(nameDst)) {
					continue; // no name change
				}

				MemberInstance member = resolveMissing ? cls.resolve(type, idSrc) : cls.getMember(type, idSrc);

				if (member == null) {
					// not available for this Side
					continue;
				}

				cls = member.cls;
				boolean isVirtual = member.isVirtual();

				visitedUp.add(cls);
				visitedDown.add(cls);
				cls.propagate(TinyRemapper.this, type, className, idSrc, nameDst,
<<<<<<< HEAD
						(isVirtual ? Direction.ANY : Direction.DOWN), isVirtual, propagateBridges,
=======
						(isVirtual ? Direction.ANY : Direction.DOWN), isVirtual, false,
>>>>>>> 5e1e5ea0
						true, visitedUp, visitedDown);
				visitedUp.clear();
				visitedDown.clear();

				if (propagateRecordComponents != LinkedMethodPropagation.DISABLED
						&& cls.isRecord()
						&& type == MemberType.FIELD
						&& (member.access & (Opcodes.ACC_STATIC | Opcodes.ACC_PRIVATE | Opcodes.ACC_FINAL)) == (Opcodes.ACC_PRIVATE | Opcodes.ACC_FINAL)) { // not static, but private+final
					String getterIdSrc = MemberInstance.getMethodId(member.name, "()".concat(member.desc));
					MemberInstance getter = cls.getMember(MemberType.METHOD, getterIdSrc);

					if (getter != null && getter.isVirtual()) {
						visitedUp.add(cls);
						visitedDown.add(cls);
						cls.propagate(TinyRemapper.this, MemberType.METHOD, className, getterIdSrc, nameDst,
								Direction.ANY, true, true,
								true, visitedUp, visitedDown);
						visitedUp.clear();
						visitedDown.clear();
					}
				}
			}
		}

		private final MemberType type;
		private final List<Map.Entry<String, String> > tasks = new ArrayList<Map.Entry<String,String> >();
	}

<<<<<<< HEAD
	public enum BridgePropagation {
		/**
		 * Don't propagate names into bridged methods.
=======
	public enum LinkedMethodPropagation {
		/**
		 * Don't propagate names into methods.
>>>>>>> 5e1e5ea0
		 *
		 * <p>This is JVM compliant but doesn't mirror Javac's behavior and decouples bridge methods from their target.
		 */
		DISABLED,
		/**
<<<<<<< HEAD
		 * Propagate names into bridged methods.
=======
		 * Propagate names into methods.
>>>>>>> 5e1e5ea0
		 *
		 * <p>Mappings reaching bridge method will be applied to the methods they bridge to.
		 */
		ENABLED,
		/**
<<<<<<< HEAD
		 * Propagate names into bridged methods and create additional bridges to keep the original bridged method name intact.
=======
		 * Propagate names into methods and create additional bridges to keep the normally mapped method name intact.
>>>>>>> 5e1e5ea0
		 */
		COMPATIBLE;
	}

	private final boolean check = false;

	private final boolean keepInputData;
	final Set<String> forcePropagation;
	final boolean propagatePrivate;
<<<<<<< HEAD
	final BridgePropagation propagateBridges;
=======
	final LinkedMethodPropagation propagateBridges;
	final LinkedMethodPropagation propagateRecordComponents;
>>>>>>> 5e1e5ea0
	private final boolean removeFrames;
	private final boolean ignoreConflicts;
	private final boolean resolveMissing;
	private final boolean checkPackageAccess;
	private final boolean fixPackageAccess;
	private final boolean rebuildSourceFilenames;
	private final boolean skipLocalMapping;
	private final boolean renameInvalidLocals;
	private final ClassVisitor extraAnalyzeVisitor;
	final Remapper extraRemapper;

	final AtomicReference<Map<InputTag, InputTag[]>> singleInputTags = new AtomicReference<>(Collections.emptyMap()); // cache for tag -> { tag }

	final List<CompletableFuture<?>> pendingReads = new ArrayList<>(); // reads that need to be waited for before continuing processing (assumes lack of external waiting)
	final Map<String, ClassInstance> readClasses = new ConcurrentHashMap<>(); // classes being potentially concurrently read, to be transferred into unsynchronized classes later

	final Map<String, String> classMap = new HashMap<>();
	final Map<String, String> methodMap = new HashMap<>();
	final Map<String, String> methodArgMap = new HashMap<>();
	final Map<String, String> fieldMap = new HashMap<>();
	final Map<String, ClassInstance> classes = new HashMap<>();
	final Map<MemberInstance, Set<String>> conflicts = new ConcurrentHashMap<>();
	final Set<ClassInstance> classesToMakePublic = Collections.newSetFromMap(new ConcurrentHashMap<>());
	final Set<MemberInstance> membersToMakePublic = Collections.newSetFromMap(new ConcurrentHashMap<>());
	private final Collection<IMappingProvider> mappingProviders;
	final boolean ignoreFieldDesc;
	private final int threadCount;
	private final ExecutorService threadPool;
	private final AsmRemapper remapper = new AsmRemapper(this);

	private volatile boolean dirty = true; // volatile to make the state debug asserts more reliable, shouldn't actually see concurrent modifications
	private Map<ClassInstance, byte[]> outputBuffer;
}<|MERGE_RESOLUTION|>--- conflicted
+++ resolved
@@ -99,23 +99,16 @@
 			return this;
 		}
 
-<<<<<<< HEAD
-		public Builder propagateBridges(BridgePropagation value) {
-=======
 		public Builder propagateBridges(LinkedMethodPropagation value) {
->>>>>>> 5e1e5ea0
 			propagateBridges = value;
 			return this;
 		}
 
-<<<<<<< HEAD
-=======
 		public Builder propagateRecordComponents(LinkedMethodPropagation value) {
 			propagateRecordComponents = value;
 			return this;
 		}
 
->>>>>>> 5e1e5ea0
 		public Builder removeFrames(boolean value) {
 			removeFrames = value;
 			return this;
@@ -169,12 +162,8 @@
 		public TinyRemapper build() {
 			TinyRemapper remapper = new TinyRemapper(mappingProviders, ignoreFieldDesc, threadCount,
 					keepInputData,
-<<<<<<< HEAD
-					forcePropagation, propagatePrivate, propagateBridges,
-=======
 					forcePropagation, propagatePrivate,
 					propagateBridges, propagateRecordComponents,
->>>>>>> 5e1e5ea0
 					removeFrames, ignoreConflicts, resolveMissing, checkPackageAccess || fixPackageAccess, fixPackageAccess,
 					rebuildSourceFilenames, skipLocalMapping, renameInvalidLocals,
 					extraAnalyzeVisitor, extraRemapper);
@@ -188,12 +177,8 @@
 		private final Set<String> forcePropagation = new HashSet<>();
 		private boolean keepInputData = false;
 		private boolean propagatePrivate = false;
-<<<<<<< HEAD
-		private BridgePropagation propagateBridges = BridgePropagation.DISABLED;
-=======
 		private LinkedMethodPropagation propagateBridges = LinkedMethodPropagation.DISABLED;
 		private LinkedMethodPropagation propagateRecordComponents = LinkedMethodPropagation.DISABLED;
->>>>>>> 5e1e5ea0
 		private boolean removeFrames = false;
 		private boolean ignoreConflicts = false;
 		private boolean resolveMissing = false;
@@ -209,12 +194,8 @@
 	private TinyRemapper(Collection<IMappingProvider> mappingProviders, boolean ignoreFieldDesc,
 			int threadCount,
 			boolean keepInputData,
-<<<<<<< HEAD
-			Set<String> forcePropagation, boolean propagatePrivate, BridgePropagation propagateBridges,
-=======
 			Set<String> forcePropagation, boolean propagatePrivate,
 			LinkedMethodPropagation propagateBridges, LinkedMethodPropagation propagateRecordComponents,
->>>>>>> 5e1e5ea0
 			boolean removeFrames,
 			boolean ignoreConflicts,
 			boolean resolveMissing,
@@ -232,10 +213,7 @@
 		this.forcePropagation = forcePropagation;
 		this.propagatePrivate = propagatePrivate;
 		this.propagateBridges = propagateBridges;
-<<<<<<< HEAD
-=======
 		this.propagateRecordComponents = propagateRecordComponents;
->>>>>>> 5e1e5ea0
 		this.removeFrames = removeFrames;
 		this.ignoreConflicts = ignoreConflicts;
 		this.resolveMissing = resolveMissing;
@@ -1047,11 +1025,7 @@
 				visitedUp.add(cls);
 				visitedDown.add(cls);
 				cls.propagate(TinyRemapper.this, type, className, idSrc, nameDst,
-<<<<<<< HEAD
-						(isVirtual ? Direction.ANY : Direction.DOWN), isVirtual, propagateBridges,
-=======
 						(isVirtual ? Direction.ANY : Direction.DOWN), isVirtual, false,
->>>>>>> 5e1e5ea0
 						true, visitedUp, visitedDown);
 				visitedUp.clear();
 				visitedDown.clear();
@@ -1080,35 +1054,21 @@
 		private final List<Map.Entry<String, String> > tasks = new ArrayList<Map.Entry<String,String> >();
 	}
 
-<<<<<<< HEAD
-	public enum BridgePropagation {
-		/**
-		 * Don't propagate names into bridged methods.
-=======
 	public enum LinkedMethodPropagation {
 		/**
 		 * Don't propagate names into methods.
->>>>>>> 5e1e5ea0
 		 *
 		 * <p>This is JVM compliant but doesn't mirror Javac's behavior and decouples bridge methods from their target.
 		 */
 		DISABLED,
 		/**
-<<<<<<< HEAD
-		 * Propagate names into bridged methods.
-=======
 		 * Propagate names into methods.
->>>>>>> 5e1e5ea0
 		 *
 		 * <p>Mappings reaching bridge method will be applied to the methods they bridge to.
 		 */
 		ENABLED,
 		/**
-<<<<<<< HEAD
-		 * Propagate names into bridged methods and create additional bridges to keep the original bridged method name intact.
-=======
 		 * Propagate names into methods and create additional bridges to keep the normally mapped method name intact.
->>>>>>> 5e1e5ea0
 		 */
 		COMPATIBLE;
 	}
@@ -1118,12 +1078,8 @@
 	private final boolean keepInputData;
 	final Set<String> forcePropagation;
 	final boolean propagatePrivate;
-<<<<<<< HEAD
-	final BridgePropagation propagateBridges;
-=======
 	final LinkedMethodPropagation propagateBridges;
 	final LinkedMethodPropagation propagateRecordComponents;
->>>>>>> 5e1e5ea0
 	private final boolean removeFrames;
 	private final boolean ignoreConflicts;
 	private final boolean resolveMissing;
