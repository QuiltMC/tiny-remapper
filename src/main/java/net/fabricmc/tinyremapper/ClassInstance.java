/*
<<<<<<< HEAD
 * Copyright (C) 2016, 2018 Player, asie
 * Copyright (C) 2021 QuiltMC
=======
 * Copyright (c) 2016, 2018, Player, asie
 * Copyright (c) 2019, 2021, FabricMC
>>>>>>> 5dead15d
 *
 * This program is free software: you can redistribute it and/or modify
 * it under the terms of the GNU Lesser General Public License as published by
 * the Free Software Foundation, either version 3 of the License, or
 * (at your option) any later version.
 *
 * This program is distributed in the hope that it will be useful,
 * but WITHOUT ANY WARRANTY; without even the implied warranty of
 * MERCHANTABILITY or FITNESS FOR A PARTICULAR PURPOSE.  See the
 * GNU Lesser General Public License for more details.
 *
 * You should have received a copy of the GNU Lesser General Public License
 * along with this program.  If not, see <http://www.gnu.org/licenses/>.
 */

package net.fabricmc.tinyremapper;

import java.nio.file.Path;
import java.util.ArrayDeque;
import java.util.ArrayList;
import java.util.Arrays;
import java.util.Collection;
import java.util.Collections;
import java.util.Deque;
import java.util.HashMap;
import java.util.HashSet;
import java.util.IdentityHashMap;
import java.util.List;
import java.util.Map;
import java.util.Set;
import java.util.concurrent.ConcurrentHashMap;
import java.util.concurrent.ConcurrentMap;
import java.util.concurrent.atomic.AtomicReferenceFieldUpdater;
import java.util.function.Predicate;

import org.objectweb.asm.ClassReader;
import org.objectweb.asm.ClassVisitor;
import org.objectweb.asm.Opcodes;

import net.fabricmc.tinyremapper.TinyRemapper.Direction;
import net.fabricmc.tinyremapper.TinyRemapper.LinkedMethodPropagation;
<<<<<<< HEAD

public final class ClassInstance {
	ClassInstance(TinyRemapper context, boolean isInput, InputTag[] inputTags, Path srcFile, byte[] data) {
		this.context = context;
=======
import net.fabricmc.tinyremapper.TinyRemapper.MrjState;
import net.fabricmc.tinyremapper.api.TrClass;
import net.fabricmc.tinyremapper.api.TrEnvironment;
import net.fabricmc.tinyremapper.api.TrField;
import net.fabricmc.tinyremapper.api.TrMember;
import net.fabricmc.tinyremapper.api.TrMember.MemberType;
import net.fabricmc.tinyremapper.api.TrMethod;

public final class ClassInstance implements TrClass {
	ClassInstance(TinyRemapper tr, boolean isInput, InputTag[] inputTags, Path srcFile, byte[] data) {
		assert !isInput || data != null;
		this.tr = tr;
>>>>>>> 5dead15d
		this.isInput = isInput;
		this.inputTags = inputTags;
		this.srcPath = srcFile;
		this.data = data;
		this.mrjOrigin = this;
	}

<<<<<<< HEAD
	void init(String name, int mrjVersion, String superName, int access, String[] interfaces) {
=======
	void init(int mrjVersion, String name, String sign, String superName, int access, String[] interfaces) {
>>>>>>> 5dead15d
		this.name = name;
		this.mrjVersion = mrjVersion;
		this.superName = superName;
		this.signature = sign;
		this.access = access;
		this.interfaces = interfaces;
	}

	void setContext(MrjState context) {
		this.context = context;
	}

	MrjState getContext() {
		return context;
	}

	MemberInstance addMember(MemberInstance member) {
		return members.put(member.getId(), member);
	}

	void addInputTags(InputTag[] tags) {
		if (tags == null || tags.length == 0) return;

		InputTag[] oldTags;
		InputTag[] newTags;

		do { // cas loop
			oldTags = inputTags;

			if (oldTags == null) {
				newTags = tags;
			} else { // both old and new tags, merge
				int missingTags = 0;

				for (InputTag newTag : tags) {
					boolean found = false;

					for (InputTag oldTag : oldTags) {
						if (newTag == oldTag) {
							found = true;
							break;
						}
					}

					if (!found) missingTags++;
				}

				if (missingTags == 0) return;

				newTags = Arrays.copyOf(tags, oldTags.length + missingTags);

				for (InputTag newTag : tags) {
					boolean found = false;

					for (InputTag oldTag : oldTags) {
						if (newTag == oldTag) {
							found = true;
							break;
						}
					}

					if (!found) {
						newTags[newTags.length - missingTags] = newTag;
						missingTags--;
					}
				}
			}
		} while (!inputTagsUpdater.compareAndSet(this, oldTags, newTags));
	}

	InputTag[] getInputTags() {
		return inputTags;
	}

	boolean hasAnyInputTag(InputTag[] reqTags) {
		InputTag[] availTags = inputTags;
		if (availTags == null) return true;

		for (InputTag reqTag : reqTags) {
			for (InputTag availTag : availTags) {
				if (availTag == reqTag) {
					return true;
				}
			}
		}

		return false;
	}

	@Override
	public TrEnvironment getEnvironment() {
		return this.context;
	}

	@Override
	public int getAccess() {
		return access;
	}

	@Override
	public String getName() {
		return name;
	}

<<<<<<< HEAD
	public int getMrjVersion() { return mrjVersion; }

=======
	public int getMrjVersion() {
		return mrjVersion;
	}

	@Override
>>>>>>> 5dead15d
	public String getSuperName() {
		return superName;
	}

	@Override
	public String getSignature() {
		return signature;
	}

<<<<<<< HEAD
	public boolean isRecord() {
		return (access & Opcodes.ACC_RECORD) != 0;
	}

	public boolean isPublicOrPrivate() {
		return (access & (Opcodes.ACC_PUBLIC | Opcodes.ACC_PRIVATE)) != 0;
	}

	public boolean isMrjCopy() { return mrjOrigin != this; }

	public String[] getInterfaces() {
=======
	@Override
	public ClassInstance getSuperClass() {
		for (ClassInstance cls : parents) {
			if (!cls.isInterface()) return cls;
		}

		return null;
	}

	@Override
	public List<ClassInstance> getInterfaces() {
		List<ClassInstance> ret = new ArrayList<>(parents.size());

		for (ClassInstance cls : parents) {
			if (cls.isInterface()) ret.add(cls);
		}

		return ret;
	}

	@Override
	public List<String> getInterfaceNames() {
		return Collections.unmodifiableList(Arrays.asList(interfaces));
	}

	String[] getInterfaceNames0() {
>>>>>>> 5dead15d
		return interfaces;
	}

	public boolean isPublicOrPrivate() {
		return (access & (Opcodes.ACC_PUBLIC | Opcodes.ACC_PRIVATE)) != 0;
	}

	public boolean isMrjCopy() {
		return mrjOrigin != this;
	}

	public ClassInstance getMrjOrigin() {
		return mrjOrigin;
	}

	public ClassInstance getMrjOrigin() { return mrjOrigin; }

	/**
	 * Rename the member src to dst and continue propagating in dir.
	 *
	 * @param type Member type.
	 * @param idSrc Existing name.
	 * @param nameDst New name.
	 * @param dir Futher propagation direction.
	 */
<<<<<<< HEAD
	void propagate(TinyRemapper remapper, MemberType type, String originatingCls, String idSrc, String nameDst,
=======
	void propagate(MemberType type, String originatingCls, String idSrc, String nameDst,
>>>>>>> 5dead15d
			Direction dir, boolean isVirtual, boolean fromBridge,
			boolean first, Set<ClassInstance> visitedUp, Set<ClassInstance> visitedDown) {
		/*
		 * initial private member or static method in interface: only local
		 * non-virtual: up to matching member (if not already in this), then down until matching again (exclusive)
		 * virtual: all across the hierarchy, only non-private|static can change direction - skip private|static in interfaces
		 */

		MemberInstance member = getMember(type, idSrc);

		if (member != null) {
			if (!first && !isVirtual) { // down propagation from non-virtual (static) member matching the signature again, which starts its own namespace
				return;
			}

			if (first // directly mapped
					|| (member.access & (Opcodes.ACC_STATIC | Opcodes.ACC_PRIVATE)) == 0 // not private and not static
					|| tr.propagatePrivate
					|| !tr.forcePropagation.isEmpty() && tr.forcePropagation.contains(name.replace('/', '.')+"."+member.name)) { // don't rename private members unless forced or initial (=dir any)

				if (!member.setNewName(nameDst, fromBridge)) {
<<<<<<< HEAD
					remapper.conflicts.computeIfAbsent(member, x -> Collections.newSetFromMap(new ConcurrentHashMap<>())).add(originatingCls+"/"+nameDst);
=======
					tr.conflicts.computeIfAbsent(member, x -> Collections.newSetFromMap(new ConcurrentHashMap<>())).add(originatingCls+"/"+nameDst);
>>>>>>> 5dead15d
				} else {
					member.newNameOriginatingCls = originatingCls;
				}
			}

			if (first
					&& ((member.access & Opcodes.ACC_PRIVATE) != 0 // private members don't propagate, but they may get skipped over by overriding virtual methods
					|| type == TrMember.MemberType.METHOD && isInterface() && !isVirtual)) { // non-virtual interface methods don't propagate either, the jvm only resolves direct accesses to them
				return;
<<<<<<< HEAD
			} else if (remapper.propagateBridges != LinkedMethodPropagation.DISABLED
					&& member.cls.isInput
					&& isVirtual
					&& (member.access & Opcodes.ACC_BRIDGE) != 0) {
				assert member.type == MemberType.METHOD;
=======
			} else if (tr.propagateBridges != LinkedMethodPropagation.DISABLED
					&& member.cls.isInput
					&& isVirtual
					&& (member.access & Opcodes.ACC_BRIDGE) != 0) {
				assert member.type == TrMember.MemberType.METHOD;
>>>>>>> 5dead15d

				// try to propagate bridge method mapping to the actual implementation

				MemberInstance bridgeTarget = BridgeHandler.getTarget(member);

				if (bridgeTarget != null) {
					Set<ClassInstance> visitedUpBridge = Collections.newSetFromMap(new IdentityHashMap<>());
					Set<ClassInstance> visitedDownBridge = Collections.newSetFromMap(new IdentityHashMap<>());

					visitedUpBridge.add(member.cls);
					visitedDownBridge.add(member.cls);

<<<<<<< HEAD
					propagate(remapper, MemberType.METHOD, originatingCls, bridgeTarget.getId(), nameDst,
							Direction.DOWN, true, remapper.propagateBridges == LinkedMethodPropagation.COMPATIBLE,
							false, visitedUpBridge, visitedDownBridge);
=======
					propagate(TrMember.MemberType.METHOD, originatingCls, bridgeTarget.getId(), nameDst, Direction.DOWN, true, tr.propagateBridges == LinkedMethodPropagation.COMPATIBLE, false, visitedUpBridge, visitedDownBridge);
>>>>>>> 5dead15d
				}
			}
		} else { // member == null
			assert !first && (type == TrMember.MemberType.FIELD || !isInterface() || isVirtual);

			// potentially intermediately accessed location, handled through resolution in the remapper
		}

		assert isVirtual || dir == Direction.DOWN;

		/*
		 * Propagate the mapping along the hierarchy tree.
		 *
		 * The mapping ensures that overriding and shadowing behaviors remains the same.
		 *
		 * Direction.ANY is from where the current element was the initial node as specified
		 * in the mappings. The member == null + dir checks above already verified that the
		 * member exists in the current node.
		 *
		 * Direction.UP/DOWN handle propagation skipping across nodes which don't contain the
		 * specific member, thus having no direct reference.
		 *
		 * isVirtual && ... handles propagation to an existing matching virtual member, which
		 * spawns a new initial node from the propagation perspective. This is necessary as
		 * different branches of the hierarchy tree that were not visited before may access it.
		 */

		if (dir == Direction.ANY || dir == Direction.UP || isVirtual && member != null && (member.access & (Opcodes.ACC_STATIC | Opcodes.ACC_PRIVATE)) == 0) {
			for (ClassInstance node : parents) {
				if (visitedUp.add(node)) {
<<<<<<< HEAD
					node.propagate(remapper, type, originatingCls, idSrc, nameDst,
=======
					node.propagate(type, originatingCls, idSrc, nameDst,
>>>>>>> 5dead15d
							Direction.UP, isVirtual, fromBridge,
							false, visitedUp, visitedDown);
				}
			}
		}

		if (dir == Direction.ANY || dir == Direction.DOWN || isVirtual && member != null && (member.access & (Opcodes.ACC_STATIC | Opcodes.ACC_PRIVATE)) == 0) {
			for (ClassInstance node : children) {
				if (visitedDown.add(node)) {
<<<<<<< HEAD
					node.propagate(remapper, type, originatingCls, idSrc, nameDst,
							Direction.DOWN, isVirtual, fromBridge,
							false, visitedUp, visitedDown);
=======
					node.propagate(type, originatingCls, idSrc, nameDst,
							Direction.DOWN, isVirtual, fromBridge,
							false, visitedUp, visitedDown);
				}
			}
		}
	}

	@Override
	public boolean isAssignableFrom(TrClass cls) {
		return cls instanceof ClassInstance && isAssignableFrom((ClassInstance) cls);
	}

	public boolean isAssignableFrom(ClassInstance cls) {
		if (cls == this) return true;

		if (isInterface()) {
			Set<ClassInstance> visited = Collections.newSetFromMap(new IdentityHashMap<>());
			Deque<ClassInstance> queue = new ArrayDeque<>();
			visited.add(cls);

			do {
				for (ClassInstance parent : cls.parents) {
					if (parent == this) return true;

					if (visited.add(parent)) {
						queue.addLast(parent);
					}
				}
			} while ((cls = queue.pollFirst()) != null);
		} else {
			do {
				ClassInstance superCls = null;

				for (ClassInstance c : cls.parents) {
					if (!c.isInterface()) {
						if (c == this) return true;
						superCls = c;
						break;
					}
>>>>>>> 5dead15d
				}

				cls = superCls;
			} while (cls != null);
		}

		return false;
	}

	/**
	 * Determine whether one type is assignable to another.
	 *
	 * <p>Primitive types including void need to be identical to match.
	 */
	static boolean isAssignableFrom(String superDesc, int superDescStart, String subDesc, int subDescStart, MrjState context) {
		char superType = superDesc.charAt(superDescStart);
		char subType = subDesc.charAt(subDescStart);

		// allow only same or object <- array
		if (superType == '[') {
			// require same array

			do {
				if (subType != '[') return false;

				superType = superDesc.charAt(++superDescStart);
				subType = subDesc.charAt(++subDescStart);
			} while (superType == '[');

			return superType == subType
					&& (superType != 'L' || superDesc.regionMatches(superDescStart + 1, subDesc, subDescStart + 1, superDesc.indexOf(';', superDescStart + 1) + 1));
		} else if (superType != 'L') {
			return superType == subType;
		} else if (subType != 'L' && subType != '[') {
			return false;
		}

		// skip L
		superDescStart++;
		subDescStart++;

		// everything is assignable to Object
		if (superDesc.startsWith(objectClassName+";", superDescStart)) return true;

		// non-object sub type can't match anymore
		if (subType != 'L') return false;

		int superDescEnd = superDesc.indexOf(';', superDescStart);
		int subDescEnd = subDesc.indexOf(';', subDescStart);
		int superDescLen = superDescEnd - superDescStart;

		// check super == sub
		if (superDescLen == subDescEnd - subDescStart
				&& superDesc.regionMatches(superDescStart, subDesc, subDescStart, superDescLen)) {
			return true;
		}

		// check super <- sub

		String superName = superDesc.substring(superDescStart, superDescEnd);
		String subName = subDesc.substring(subDescStart, subDescEnd);

		ClassInstance superCls = context.getClass(superName);
		if (superCls != null && superCls.children.isEmpty()) return false;

		ClassInstance subCls = context.getClass(subName);

		if (subCls != null) { // sub class known, search upwards
			if (superCls == null || superCls.isInterface()) {
				Set<ClassInstance> visited = Collections.newSetFromMap(new IdentityHashMap<>());
				Deque<ClassInstance> queue = new ArrayDeque<>();
				visited.add(subCls);

				do {
					for (ClassInstance parent : subCls.parents) {
						if (parent.name.equals(superName)) return true;

						if (visited.add(parent)) {
							queue.addLast(parent);
						}
					}
				} while ((subCls = queue.pollFirst()) != null);
			} else {
				do {
					String curSuperName = subCls.superName;

					if (curSuperName.equals(superName)) return true;
					if (curSuperName.equals(objectClassName)) return false;

					subCls = context.getClass(curSuperName);
				} while (subCls != null);
			}
		} else if (superCls != null) { // only super class known, search down
			Set<ClassInstance> visited = Collections.newSetFromMap(new IdentityHashMap<>());
			Deque<ClassInstance> queue = new ArrayDeque<>();
			visited.add(superCls);

			do {
				for (ClassInstance child : superCls.children) {
					if (child.name.equals(subName)) return true;

					if (visited.add(child)) {
						queue.addLast(child);
					}
				}
			} while ((superCls = queue.pollFirst()) != null);
		}

		// no match or not enough information (incomplete class path)

		return false;
	}

	@Override
	public MemberInstance getField(String name, String desc) {
		return members.get(MemberInstance.getFieldId(name, desc, tr.ignoreFieldDesc));
	}

	@Override
	public MemberInstance getMethod(String name, String desc) {
		return members.get(MemberInstance.getMethodId(name, desc));
	}

	public MemberInstance getMember(MemberType type, String id) {
		return members.get(id);
	}

	@Override
	public Collection<? extends TrField> getFields() {
		List<TrField> ret = new ArrayList<>(members.size());

		for (MemberInstance m : members.values()) {
			if (m.isField()) ret.add(m);
		}

		return ret;
	}

	@Override
	public Collection<? extends TrMethod> getMethods() {
		List<TrMethod> ret = new ArrayList<>(members.size());

		for (MemberInstance m : members.values()) {
			if (m.isMethod()) ret.add(m);
		}

		return ret;
	}

	@Override
	public Collection<MemberInstance> getMembers() {
		return members.values();
	}

	@Override
	public Collection<TrField> getFields(String name, String desc, boolean isDescPrefix, Predicate<TrField> filter, Collection<TrField> out) {
		if (out == null) out = new ArrayList<>(members.size());

		for (MemberInstance m : members.values()) {
			if (m.isField() && matches(m, name, desc, isDescPrefix, filter)) out.add(m);
		}

		return out;
	}

	@Override
	public Collection<TrMethod> getMethods(String name, String desc, boolean isDescPrefix, Predicate<TrMethod> filter, Collection<TrMethod> out) {
		if (out == null) out = new ArrayList<>(members.size());

		for (MemberInstance m : members.values()) {
			if (m.isMethod() && matches(m, name, desc, isDescPrefix, filter)) out.add(m);
		}

		return out;
	}

	@Override
	public MemberInstance resolveField(String name, String desc) {
		return resolve(MemberType.FIELD, MemberInstance.getFieldId(name, desc, tr.ignoreFieldDesc));
	}

	@Override
	public MemberInstance resolveMethod(String name, String desc) {
		return resolve(MemberType.METHOD, MemberInstance.getMethodId(name, desc));
	}

	/**
	 * Determine whether one type is assignable to another.
	 *
	 * <p>Primitive types including void need to be identical to match.
	 */
	static boolean isAssignableFrom(String superDesc, int superDescStart, String subDesc, int subDescStart, TinyRemapper context) {
		char superType = superDesc.charAt(superDescStart);
		char subType = subDesc.charAt(subDescStart);

		// allow only same or object <- array
		if (superType == '[') {
			// require same array

			do {
				if (subType != '[') return false;

				superType = superDesc.charAt(++superDescStart);
				subType = subDesc.charAt(++subDescStart);
			} while (superType == '[');

			return superType == subType
					&& (superType != 'L' || superDesc.regionMatches(superDescStart + 1, subDesc, subDescStart + 1, superDesc.indexOf(';', superDescStart + 1) + 1));
		} else if (superType != 'L') {
			return superType == subType;
		} else if (subType != 'L' && subType != '[') {
			return false;
		}

		// skip L
		superDescStart++;
		subDescStart++;

		// everything is assignable to Object
		if (superDesc.startsWith(objectClassName+";", superDescStart)) return true;

		// non-object sub type can't match anymore
		if (subType != 'L') return false;

		int superDescEnd = superDesc.indexOf(';', superDescStart);
		int subDescEnd = subDesc.indexOf(';', subDescStart);
		int superDescLen = superDescEnd - superDescStart;

		// check super == sub
		if (superDescLen == subDescEnd - subDescStart
				&& superDesc.regionMatches(superDescStart, subDesc, subDescStart, superDescLen)) {
			return true;
		}

		// check super <- sub

		String superName = superDesc.substring(superDescStart, superDescEnd);
		String subName = subDesc.substring(subDescStart, subDescEnd);

		ClassInstance superCls = context.classes.get(superName);
		if (superCls != null && superCls.children.isEmpty()) return false;

		ClassInstance subCls = context.classes.get(subName);

		if (subCls != null) { // sub class known, search upwards
			if (superCls == null || superCls.isInterface()) {
				Set<ClassInstance> visited = Collections.newSetFromMap(new IdentityHashMap<>());
				Deque<ClassInstance> queue = new ArrayDeque<>();
				visited.add(subCls);

				do {
					for (ClassInstance parent : subCls.parents) {
						if (parent.name.equals(superName)) return true;

						if (visited.add(parent)) {
							queue.addLast(parent);
						}
					}
				} while ((subCls = queue.pollFirst()) != null);
			} else {
				do {
					String curSuperName = subCls.superName;

					if (curSuperName.equals(superName)) return true;
					if (curSuperName.equals(objectClassName)) return false;

					subCls = context.classes.get(curSuperName);
				} while (subCls != null);
			}
		} else if (superCls != null) { // only super class known, search down
			Set<ClassInstance> visited = Collections.newSetFromMap(new IdentityHashMap<>());
			Deque<ClassInstance> queue = new ArrayDeque<>();
			visited.add(superCls);

			do {
				for (ClassInstance child : superCls.children) {
					if (child.name.equals(subName)) return true;

					if (visited.add(child)) {
						queue.addLast(child);
					}
				}
			} while ((superCls = queue.pollFirst()) != null);
		}

		// no match or not enough information (incomplete class path)

		return false;
	}

	public MemberInstance resolve(MemberType type, String id) {
		MemberInstance member = getMember(type, id);
		if (member != null) return member;

		// get from cache
		member = resolvedMembers.get(id);

		if (member == null) {
			// compute
			member = type == MemberType.FIELD ? resolveField(id) : resolveMethod(id);
			assert member != null;

			// put in cache
			MemberInstance prev = resolvedMembers.putIfAbsent(id, member);
			if (prev != null) member = prev;
		}

		return member != nullMember ? member : null;
	}

	private MemberInstance resolveField(String id) {
		Deque<ClassInstance> queue = new ArrayDeque<>();
		Set<ClassInstance> visited = Collections.newSetFromMap(new IdentityHashMap<>());
		visited.add(this);
		ClassInstance context = this;

		for (;;) { // overall-recursion for fields
			// step 1
			// search in all direct super interfaces recursively

			ClassInstance cls = context;

			do {
				for (ClassInstance parent : cls.parents) {
					if (parent.isInterface() && visited.add(parent)) {
						MemberInstance ret = parent.getMember(MemberType.FIELD, id);
						if (ret != null) return ret;

						queue.addLast(parent);
					}
				}
			} while ((cls = queue.pollLast()) != null);

			// step 2
			// search in all super classes recursively (self-lookup and queue only, outer loop will recurse)

			cls = context;
			context = cls.getSuperClass();
			if (context == null) break;

			MemberInstance parentMember = context.getMember(MemberType.FIELD, id);
			if (parentMember != null) return parentMember;
		}

		return nullMember;
	}

	@Override
	public Collection<TrField> resolveFields(String name, String desc, boolean isDescPrefix, Predicate<TrField> filter, Collection<TrField> out) {
		if (name != null && (desc != null && !isDescPrefix || tr.ignoreFieldDesc)) {
			MemberInstance ret = resolve(MemberType.FIELD, MemberInstance.getFieldId(name, desc, tr.ignoreFieldDesc));
			if (ret != null && filter != null && !filter.test(ret)) ret = null;

			if (out == null) {
				return ret == null || filter != null ? Collections.emptyList() : Collections.singletonList(ret);
			} else {
				if (ret != null) out.add(ret);
				return out;
			}
		}

		if (out == null) out = new ArrayList<>();

		for (MemberInstance member : getMembers()) {
			if (member.isField()) ClassInstance.<TrField>addMatching(member, name, desc, isDescPrefix, filter, out);
		}

		Deque<ClassInstance> queue = new ArrayDeque<>();
		Set<ClassInstance> visited = Collections.newSetFromMap(new IdentityHashMap<>());
		visited.add(this);
		ClassInstance context = this;

		for (;;) { // overall-recursion for fields
			// step 1
			// search in all direct super interfaces recursively

			ClassInstance cls = context;

			do {
				for (ClassInstance parent : cls.parents) {
					if (parent.isInterface() && visited.add(parent)) {
						for (MemberInstance member : parent.getMembers()) {
							if (member.isField()) addMatching(member, name, desc, isDescPrefix, filter, out);
						}

						queue.addLast(parent);
					}
				}
			} while ((cls = queue.pollLast()) != null);

			// step 2
			// search in all super classes recursively (self-lookup and queue only, outer loop will recurse)

			cls = context;
			context = cls.getSuperClass();
			if (context == null) break;

			for (MemberInstance member : context.getMembers()) {
				if (member.isField()) addMatching(member, name, desc, isDescPrefix, filter, out);
			}
		}

		return out;
	}

	private MemberInstance resolveMethod(String id) {
		// step 1
		// search in all super classes recursively

		ClassInstance cls = this;

		while ((cls = cls.getSuperClass()) != null) {
			MemberInstance ret = cls.getMember(MemberType.METHOD, id);
			if (ret != null) return ret;
		}

		// step 2
		// search for non-static, non-private, non-abstract in all super interfaces recursively
		// (breadth first search to obtain the potentially maximally-specific superinterface directly)
		// step 3
		// method: search for non-static, non-private in all super interfaces recursively

		// step 3 is a super set of step 2 with any option being able to be "arbitrarily chosen" as per the jvm
		// spec, so step 2 ignoring the "exactly one" match requirement doesn't matter and >potentially<
		// maximally-specific superinterface is good enough

		Deque<ClassInstance> queue = new ArrayDeque<>();
		Set<ClassInstance> visited = Collections.newSetFromMap(new IdentityHashMap<>());
		visited.add(this);
		List<MemberInstance> matchedMethods = new ArrayList<>();
		boolean hasNonAbstract = false;
		cls = this;

		do {
			for (ClassInstance parent : cls.parents) {
				if (!visited.add(parent)) continue;

				if (parent.isInterface()) {
					MemberInstance parentMember = parent.getMember(MemberType.METHOD, id);

					if (parentMember != null && parentMember.isVirtual()) { // potential match
						if (!parentMember.isAbstract()) hasNonAbstract = true;
						matchedMethods.add(parentMember);
						continue; // skip queuing, sub classes aren't relevant for maximally-specific selection
					}
				}

				queue.addLast(parent);
			}
		} while ((cls = queue.pollFirst()) != null);

		if (hasNonAbstract && matchedMethods.size() > 1) {
			// try to select first maximally-specific superinterface method (doesn't matter if it's the only one, jvm spec allows arbitrary choice otherwise)
			memberLoop: for (MemberInstance member : matchedMethods) {
				if (member.isAbstract()) continue;

				for (MemberInstance m : matchedMethods) {
					if (m != member && member.cls.isAssignableFrom(m.cls)) continue memberLoop;
				}

				return member;
			}
		}

		if (!matchedMethods.isEmpty()) return matchedMethods.get(0);

		return nullMember;
	}

	@Override
	public Collection<TrMethod> resolveMethods(String name, String desc, boolean isDescPrefix, Predicate<TrMethod> filter, Collection<TrMethod> out) {
		if (name != null && desc != null && !isDescPrefix) {
			MemberInstance ret = resolve(MemberType.METHOD, MemberInstance.getMethodId(name, desc));
			if (ret != null && filter != null && !filter.test(ret)) ret = null;

			if (out == null) {
				return ret == null || filter != null ? Collections.emptyList() : Collections.singletonList(ret);
			} else {
				if (ret != null) out.add(ret);
				return out;
			}
		}

		if (out == null) out = new ArrayList<>();

		for (MemberInstance member : getMembers()) {
			if (member.isMethod()) addMatching(member, name, desc, isDescPrefix, filter, out);
		}

		// step 1
		// search in all super classes recursively

		ClassInstance cls = this;

		while ((cls = cls.getSuperClass()) != null) {
			for (MemberInstance member : cls.getMembers()) {
				if (member.isMethod()) addMatching(member, name, desc, isDescPrefix, filter, out);
			}
		}

		// step 2
		// search for non-static, non-private, non-abstract in all super interfaces recursively
		// (breadth first search to obtain the potentially maximally-specific superinterface directly)
		// step 3
		// method: search for non-static, non-private in all super interfaces recursively

		// step 3 is a super set of step 2 with any option being able to be "arbitrarily chosen" as per the jvm
		// spec, so step 2 ignoring the "exactly one" match requirement doesn't matter and >potentially<
		// maximally-specific superinterface is good enough

		Deque<ClassInstance> queue = new ArrayDeque<>();
		Set<ClassInstance> visited = Collections.newSetFromMap(new IdentityHashMap<>());
		visited.add(this);
		Map<String, List<TrMethod>> matchedMethodsMap = new HashMap<>();
		boolean hasNonAbstract = false;
		cls = this;

		do {
			for (ClassInstance parent : cls.parents) {
				if (!visited.add(parent)) continue;

				if (parent.isInterface()) {
					for (MemberInstance member : parent.getMembers()) {
						if (member.isMethod() && matches(member, name, desc, isDescPrefix, filter)) {
							if (addUnique(member, matchedMethodsMap.computeIfAbsent(member.getId(), ignore -> new ArrayList<>()))) {
								if (!member.isAbstract()) hasNonAbstract = true;
							}
						}
					}
				}

				queue.addLast(parent);
			}
		} while ((cls = queue.pollFirst()) != null);

		mapLoop: for (List<TrMethod> matchedMethods : matchedMethodsMap.values()) {
			if (matchedMethods.isEmpty()) continue;

			if (hasNonAbstract && matchedMethods.size() > 1) {
				memberLoop: for (TrMethod member : matchedMethods) {
					if (member.isAbstract()) continue;

					for (TrMember m : matchedMethods) {
						if (m != member && member.getOwner().isAssignableFrom(m.getOwner())) continue memberLoop;
					}

					addUnique(member, out);

					continue mapLoop;
				}
			}

			addUnique(matchedMethods.get(0), out);
		}

		return out;
	}

	private static <T extends TrMember> boolean matches(T member, String name, String desc, boolean isDescPrefix, Predicate<T> filter) {
		return (name == null || name.equals(member.getName()))
				&& (desc == null || !isDescPrefix && member.getDesc().equals(desc) || isDescPrefix && member.getDesc().startsWith(desc))
				&& (filter == null || filter.test(member));
	}

	private static <T extends TrMember> boolean addUnique(T member, Collection<T> out) {
		for (T m : out) {
			if (m.getName().equals(member.getName()) && m.getDesc().equals(member.getDesc())) return false;
		}

		out.add(member);

		return true;
	}

	private static <T extends TrMember> void addMatching(T member, String name, String desc, boolean isDescPrefix, Predicate<T> filter, Collection<T> out) {
		if (matches(member, name, desc, isDescPrefix, filter)) {
			addUnique(member, out);
		}
	}

	ClassInstance constructMrjCopy(MrjState newContext) {
		// isInput should be false, since the MRJ copy should not be emitted
		ClassInstance copy = new ClassInstance(tr, false, inputTags, srcPath, data);
		copy.init(mrjVersion, name, signature, superName, access, interfaces);
		copy.setContext(newContext);

		for (MemberInstance member : members.values()) {
			copy.addMember(new MemberInstance(member.type, copy, member.name, member.desc, member.access, member.index));
		}

		// set the origin
		copy.mrjOrigin = mrjOrigin;
		return copy;
	}

	@Override
	public void accept(ClassVisitor cv, int readerFlags) {
		if (data == null) throw new IllegalStateException("data unavailable");

		new ClassReader(data).accept(cv, readerFlags);
	}

	ClassInstance constructMrjCopy() {
		// isInput should be false, since the MRJ copy should not be emitted
		ClassInstance copy = new ClassInstance(context, false, inputTags, srcPath, data);
		copy.init(name, mrjVersion, superName, access, interfaces);
		members.values().forEach(member ->
				copy.addMember(new MemberInstance(member.type, copy, member.name, member.desc, member.access)));
		// set the origin
		copy.mrjOrigin = mrjOrigin;
		return copy;
	}

	@Override
	public String toString() {
		return name;
	}

	public static String getMrjName(String clsName, int mrjVersion) {
		if (mrjVersion != MRJ_DEFAULT) {
			return MRJ_PREFIX + "/" + mrjVersion + "/" + clsName;
		} else {
			return clsName;
		}
	}

	public static final int MRJ_DEFAULT = -1;
	public static final String MRJ_PREFIX = "/META-INF/versions";

	private static final String objectClassName = "java/lang/Object";
<<<<<<< HEAD
	private static final MemberInstance nullMember = new MemberInstance(null, null, null, null, 0);
=======
	private static final MemberInstance nullMember = new MemberInstance(null, null, null, null, 0, 0);
>>>>>>> 5dead15d
	private static final AtomicReferenceFieldUpdater<ClassInstance, InputTag[]> inputTagsUpdater = AtomicReferenceFieldUpdater.newUpdater(ClassInstance.class, InputTag[].class, "inputTags");

	final TinyRemapper tr;
	private MrjState context;

	final boolean isInput;
	private volatile InputTag[] inputTags; // cow input tag list, null for none
	final Path srcPath;
	byte[] data;
	private ClassInstance mrjOrigin;
	private final Map<String, MemberInstance> members = new HashMap<>(); // methods and fields are distinct due to their different desc separators
	private final ConcurrentMap<String, MemberInstance> resolvedMembers = new ConcurrentHashMap<>();
	final Set<ClassInstance> parents = new HashSet<>();
	final Set<ClassInstance> children = new HashSet<>();
	private String name;
	private int mrjVersion;
	private String superName;
	private String signature;
	private int access;
	private String[] interfaces;
}<|MERGE_RESOLUTION|>--- conflicted
+++ resolved
@@ -1,11 +1,6 @@
 /*
-<<<<<<< HEAD
  * Copyright (C) 2016, 2018 Player, asie
  * Copyright (C) 2021 QuiltMC
-=======
- * Copyright (c) 2016, 2018, Player, asie
- * Copyright (c) 2019, 2021, FabricMC
->>>>>>> 5dead15d
  *
  * This program is free software: you can redistribute it and/or modify
  * it under the terms of the GNU Lesser General Public License as published by
@@ -47,12 +42,6 @@
 
 import net.fabricmc.tinyremapper.TinyRemapper.Direction;
 import net.fabricmc.tinyremapper.TinyRemapper.LinkedMethodPropagation;
-<<<<<<< HEAD
-
-public final class ClassInstance {
-	ClassInstance(TinyRemapper context, boolean isInput, InputTag[] inputTags, Path srcFile, byte[] data) {
-		this.context = context;
-=======
 import net.fabricmc.tinyremapper.TinyRemapper.MrjState;
 import net.fabricmc.tinyremapper.api.TrClass;
 import net.fabricmc.tinyremapper.api.TrEnvironment;
@@ -65,7 +54,6 @@
 	ClassInstance(TinyRemapper tr, boolean isInput, InputTag[] inputTags, Path srcFile, byte[] data) {
 		assert !isInput || data != null;
 		this.tr = tr;
->>>>>>> 5dead15d
 		this.isInput = isInput;
 		this.inputTags = inputTags;
 		this.srcPath = srcFile;
@@ -73,11 +61,7 @@
 		this.mrjOrigin = this;
 	}
 
-<<<<<<< HEAD
-	void init(String name, int mrjVersion, String superName, int access, String[] interfaces) {
-=======
 	void init(int mrjVersion, String name, String sign, String superName, int access, String[] interfaces) {
->>>>>>> 5dead15d
 		this.name = name;
 		this.mrjVersion = mrjVersion;
 		this.superName = superName;
@@ -182,16 +166,11 @@
 		return name;
 	}
 
-<<<<<<< HEAD
-	public int getMrjVersion() { return mrjVersion; }
-
-=======
 	public int getMrjVersion() {
 		return mrjVersion;
 	}
 
 	@Override
->>>>>>> 5dead15d
 	public String getSuperName() {
 		return superName;
 	}
@@ -201,19 +180,6 @@
 		return signature;
 	}
 
-<<<<<<< HEAD
-	public boolean isRecord() {
-		return (access & Opcodes.ACC_RECORD) != 0;
-	}
-
-	public boolean isPublicOrPrivate() {
-		return (access & (Opcodes.ACC_PUBLIC | Opcodes.ACC_PRIVATE)) != 0;
-	}
-
-	public boolean isMrjCopy() { return mrjOrigin != this; }
-
-	public String[] getInterfaces() {
-=======
 	@Override
 	public ClassInstance getSuperClass() {
 		for (ClassInstance cls : parents) {
@@ -240,8 +206,11 @@
 	}
 
 	String[] getInterfaceNames0() {
->>>>>>> 5dead15d
 		return interfaces;
+	}
+
+	public boolean isRecord() {
+		return (access & Opcodes.ACC_RECORD) != 0;
 	}
 
 	public boolean isPublicOrPrivate() {
@@ -255,8 +224,6 @@
 	public ClassInstance getMrjOrigin() {
 		return mrjOrigin;
 	}
-
-	public ClassInstance getMrjOrigin() { return mrjOrigin; }
 
 	/**
 	 * Rename the member src to dst and continue propagating in dir.
@@ -266,11 +233,7 @@
 	 * @param nameDst New name.
 	 * @param dir Futher propagation direction.
 	 */
-<<<<<<< HEAD
-	void propagate(TinyRemapper remapper, MemberType type, String originatingCls, String idSrc, String nameDst,
-=======
 	void propagate(MemberType type, String originatingCls, String idSrc, String nameDst,
->>>>>>> 5dead15d
 			Direction dir, boolean isVirtual, boolean fromBridge,
 			boolean first, Set<ClassInstance> visitedUp, Set<ClassInstance> visitedDown) {
 		/*
@@ -292,11 +255,7 @@
 					|| !tr.forcePropagation.isEmpty() && tr.forcePropagation.contains(name.replace('/', '.')+"."+member.name)) { // don't rename private members unless forced or initial (=dir any)
 
 				if (!member.setNewName(nameDst, fromBridge)) {
-<<<<<<< HEAD
-					remapper.conflicts.computeIfAbsent(member, x -> Collections.newSetFromMap(new ConcurrentHashMap<>())).add(originatingCls+"/"+nameDst);
-=======
 					tr.conflicts.computeIfAbsent(member, x -> Collections.newSetFromMap(new ConcurrentHashMap<>())).add(originatingCls+"/"+nameDst);
->>>>>>> 5dead15d
 				} else {
 					member.newNameOriginatingCls = originatingCls;
 				}
@@ -306,19 +265,11 @@
 					&& ((member.access & Opcodes.ACC_PRIVATE) != 0 // private members don't propagate, but they may get skipped over by overriding virtual methods
 					|| type == TrMember.MemberType.METHOD && isInterface() && !isVirtual)) { // non-virtual interface methods don't propagate either, the jvm only resolves direct accesses to them
 				return;
-<<<<<<< HEAD
-			} else if (remapper.propagateBridges != LinkedMethodPropagation.DISABLED
-					&& member.cls.isInput
-					&& isVirtual
-					&& (member.access & Opcodes.ACC_BRIDGE) != 0) {
-				assert member.type == MemberType.METHOD;
-=======
 			} else if (tr.propagateBridges != LinkedMethodPropagation.DISABLED
 					&& member.cls.isInput
 					&& isVirtual
 					&& (member.access & Opcodes.ACC_BRIDGE) != 0) {
 				assert member.type == TrMember.MemberType.METHOD;
->>>>>>> 5dead15d
 
 				// try to propagate bridge method mapping to the actual implementation
 
@@ -331,13 +282,7 @@
 					visitedUpBridge.add(member.cls);
 					visitedDownBridge.add(member.cls);
 
-<<<<<<< HEAD
-					propagate(remapper, MemberType.METHOD, originatingCls, bridgeTarget.getId(), nameDst,
-							Direction.DOWN, true, remapper.propagateBridges == LinkedMethodPropagation.COMPATIBLE,
-							false, visitedUpBridge, visitedDownBridge);
-=======
 					propagate(TrMember.MemberType.METHOD, originatingCls, bridgeTarget.getId(), nameDst, Direction.DOWN, true, tr.propagateBridges == LinkedMethodPropagation.COMPATIBLE, false, visitedUpBridge, visitedDownBridge);
->>>>>>> 5dead15d
 				}
 			}
 		} else { // member == null
@@ -368,11 +313,7 @@
 		if (dir == Direction.ANY || dir == Direction.UP || isVirtual && member != null && (member.access & (Opcodes.ACC_STATIC | Opcodes.ACC_PRIVATE)) == 0) {
 			for (ClassInstance node : parents) {
 				if (visitedUp.add(node)) {
-<<<<<<< HEAD
-					node.propagate(remapper, type, originatingCls, idSrc, nameDst,
-=======
 					node.propagate(type, originatingCls, idSrc, nameDst,
->>>>>>> 5dead15d
 							Direction.UP, isVirtual, fromBridge,
 							false, visitedUp, visitedDown);
 				}
@@ -382,11 +323,6 @@
 		if (dir == Direction.ANY || dir == Direction.DOWN || isVirtual && member != null && (member.access & (Opcodes.ACC_STATIC | Opcodes.ACC_PRIVATE)) == 0) {
 			for (ClassInstance node : children) {
 				if (visitedDown.add(node)) {
-<<<<<<< HEAD
-					node.propagate(remapper, type, originatingCls, idSrc, nameDst,
-							Direction.DOWN, isVirtual, fromBridge,
-							false, visitedUp, visitedDown);
-=======
 					node.propagate(type, originatingCls, idSrc, nameDst,
 							Direction.DOWN, isVirtual, fromBridge,
 							false, visitedUp, visitedDown);
@@ -427,7 +363,6 @@
 						superCls = c;
 						break;
 					}
->>>>>>> 5dead15d
 				}
 
 				cls = superCls;
@@ -614,110 +549,6 @@
 		return resolve(MemberType.METHOD, MemberInstance.getMethodId(name, desc));
 	}
 
-	/**
-	 * Determine whether one type is assignable to another.
-	 *
-	 * <p>Primitive types including void need to be identical to match.
-	 */
-	static boolean isAssignableFrom(String superDesc, int superDescStart, String subDesc, int subDescStart, TinyRemapper context) {
-		char superType = superDesc.charAt(superDescStart);
-		char subType = subDesc.charAt(subDescStart);
-
-		// allow only same or object <- array
-		if (superType == '[') {
-			// require same array
-
-			do {
-				if (subType != '[') return false;
-
-				superType = superDesc.charAt(++superDescStart);
-				subType = subDesc.charAt(++subDescStart);
-			} while (superType == '[');
-
-			return superType == subType
-					&& (superType != 'L' || superDesc.regionMatches(superDescStart + 1, subDesc, subDescStart + 1, superDesc.indexOf(';', superDescStart + 1) + 1));
-		} else if (superType != 'L') {
-			return superType == subType;
-		} else if (subType != 'L' && subType != '[') {
-			return false;
-		}
-
-		// skip L
-		superDescStart++;
-		subDescStart++;
-
-		// everything is assignable to Object
-		if (superDesc.startsWith(objectClassName+";", superDescStart)) return true;
-
-		// non-object sub type can't match anymore
-		if (subType != 'L') return false;
-
-		int superDescEnd = superDesc.indexOf(';', superDescStart);
-		int subDescEnd = subDesc.indexOf(';', subDescStart);
-		int superDescLen = superDescEnd - superDescStart;
-
-		// check super == sub
-		if (superDescLen == subDescEnd - subDescStart
-				&& superDesc.regionMatches(superDescStart, subDesc, subDescStart, superDescLen)) {
-			return true;
-		}
-
-		// check super <- sub
-
-		String superName = superDesc.substring(superDescStart, superDescEnd);
-		String subName = subDesc.substring(subDescStart, subDescEnd);
-
-		ClassInstance superCls = context.classes.get(superName);
-		if (superCls != null && superCls.children.isEmpty()) return false;
-
-		ClassInstance subCls = context.classes.get(subName);
-
-		if (subCls != null) { // sub class known, search upwards
-			if (superCls == null || superCls.isInterface()) {
-				Set<ClassInstance> visited = Collections.newSetFromMap(new IdentityHashMap<>());
-				Deque<ClassInstance> queue = new ArrayDeque<>();
-				visited.add(subCls);
-
-				do {
-					for (ClassInstance parent : subCls.parents) {
-						if (parent.name.equals(superName)) return true;
-
-						if (visited.add(parent)) {
-							queue.addLast(parent);
-						}
-					}
-				} while ((subCls = queue.pollFirst()) != null);
-			} else {
-				do {
-					String curSuperName = subCls.superName;
-
-					if (curSuperName.equals(superName)) return true;
-					if (curSuperName.equals(objectClassName)) return false;
-
-					subCls = context.classes.get(curSuperName);
-				} while (subCls != null);
-			}
-		} else if (superCls != null) { // only super class known, search down
-			Set<ClassInstance> visited = Collections.newSetFromMap(new IdentityHashMap<>());
-			Deque<ClassInstance> queue = new ArrayDeque<>();
-			visited.add(superCls);
-
-			do {
-				for (ClassInstance child : superCls.children) {
-					if (child.name.equals(subName)) return true;
-
-					if (visited.add(child)) {
-						queue.addLast(child);
-					}
-				}
-			} while ((superCls = queue.pollFirst()) != null);
-		}
-
-		// no match or not enough information (incomplete class path)
-
-		return false;
-	}
-
 	public MemberInstance resolve(MemberType type, String id) {
 		MemberInstance member = getMember(type, id);
 		if (member != null) return member;
@@ -1030,17 +861,6 @@
 		new ClassReader(data).accept(cv, readerFlags);
 	}
 
-	ClassInstance constructMrjCopy() {
-		// isInput should be false, since the MRJ copy should not be emitted
-		ClassInstance copy = new ClassInstance(context, false, inputTags, srcPath, data);
-		copy.init(name, mrjVersion, superName, access, interfaces);
-		members.values().forEach(member ->
-				copy.addMember(new MemberInstance(member.type, copy, member.name, member.desc, member.access)));
-		// set the origin
-		copy.mrjOrigin = mrjOrigin;
-		return copy;
-	}
-
 	@Override
 	public String toString() {
 		return name;
@@ -1058,11 +878,7 @@
 	public static final String MRJ_PREFIX = "/META-INF/versions";
 
 	private static final String objectClassName = "java/lang/Object";
-<<<<<<< HEAD
-	private static final MemberInstance nullMember = new MemberInstance(null, null, null, null, 0);
-=======
 	private static final MemberInstance nullMember = new MemberInstance(null, null, null, null, 0, 0);
->>>>>>> 5dead15d
 	private static final AtomicReferenceFieldUpdater<ClassInstance, InputTag[]> inputTagsUpdater = AtomicReferenceFieldUpdater.newUpdater(ClassInstance.class, InputTag[].class, "inputTags");
 
 	final TinyRemapper tr;
