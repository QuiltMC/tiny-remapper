/*
<<<<<<< HEAD
 * Copyright (C) 2016, 2018 Player, asie
 * Copyright (C) 2021 QuiltMC
=======
 * Copyright (c) 2016, 2018, Player, asie
 * Copyright (c) 2018, 2021, FabricMC
>>>>>>> 5dead15d
 *
 * This program is free software: you can redistribute it and/or modify
 * it under the terms of the GNU Lesser General Public License as published by
 * the Free Software Foundation, either version 3 of the License, or
 * (at your option) any later version.
 *
 * This program is distributed in the hope that it will be useful,
 * but WITHOUT ANY WARRANTY; without even the implied warranty of
 * MERCHANTABILITY or FITNESS FOR A PARTICULAR PURPOSE.  See the
 * GNU Lesser General Public License for more details.
 *
 * You should have received a copy of the GNU Lesser General Public License
 * along with this program.  If not, see <http://www.gnu.org/licenses/>.
 */

package net.fabricmc.tinyremapper;

<<<<<<< HEAD
import org.objectweb.asm.ClassVisitor;
import org.objectweb.asm.commons.Remapper;

import net.fabricmc.tinyremapper.MemberInstance.MemberType;
import net.fabricmc.tinyremapper.TinyRemapper.LinkedMethodPropagation;
=======
import java.util.Collection;

import org.objectweb.asm.ClassVisitor;
import org.objectweb.asm.Type;

import net.fabricmc.tinyremapper.TinyRemapper.LinkedMethodPropagation;
import net.fabricmc.tinyremapper.TinyRemapper.MrjState;
import net.fabricmc.tinyremapper.api.TrMember;
import net.fabricmc.tinyremapper.api.TrMethod;
import net.fabricmc.tinyremapper.api.TrRemapper;
>>>>>>> 5dead15d

class AsmRemapper extends TrRemapper {
	AsmRemapper(MrjState context) {
		this.context = context;
		this.tr = context.tr;
	}

	@Override
	public String map(String typeName) {
		String ret = tr.classMap.get(typeName);
		if (ret != null) return ret;

		return tr.extraRemapper != null ? tr.extraRemapper.map(typeName) : typeName;
	}

	@Override
	public String mapFieldName(String owner, String name, String desc) {
		ClassInstance cls = getClass(owner);
		if (cls == null) return name;

		return mapFieldName(cls, name, desc);
	}

	final String mapFieldName(ClassInstance cls, String name, String desc) {
		MemberInstance member = cls.resolve(TrMember.MemberType.FIELD, MemberInstance.getFieldId(name, desc, tr.ignoreFieldDesc));
		String newName;

		if (member != null && (newName = member.getNewName()) != null) {
			return newName;
		}

		assert (newName = tr.fieldMap.get(cls.getName()+"/"+MemberInstance.getFieldId(name, desc, tr.ignoreFieldDesc))) == null || newName.equals(name);

		return tr.extraRemapper != null ? tr.extraRemapper.mapFieldName(cls.getName(), name, desc) : name;
	}

	@Override
	public String mapRecordComponentName(String owner, String name, String descriptor) {
		return mapFieldName(owner, name, descriptor);
	}

	@Override
	public String mapRecordComponentName(String owner, String name, String descriptor) {
		return mapFieldName(owner, name, descriptor);
	}

	@Override
	public String mapMethodName(String owner, String name, String desc) {
		if (!desc.startsWith("(")) { // workaround for Remapper.mapValue calling mapMethodName even if the Handle is a field one
			return mapFieldName(owner, name, desc);
		}

		ClassInstance cls = getClass(owner);
		if (cls == null) return name; // TODO: try to map these from just the mappings?, warn if actual class is missing

		return mapMethodName(cls, name, desc);
	}

	final String mapMethodName(ClassInstance cls, String name, String desc) {
		MemberInstance member = cls.resolve(TrMember.MemberType.METHOD, MemberInstance.getMethodId(name, desc));
		String newName;

		if (member != null && (newName = member.getNewName()) != null) {
			return newName;
		}

		assert (newName = tr.methodMap.get(cls.getName()+"/"+MemberInstance.getMethodId(name, desc))) == null || newName.equals(name);

		return tr.extraRemapper != null ? tr.extraRemapper.mapMethodName(cls.getName(), name, desc) : name;
	}

	@Override
	public String mapMethodNamePrefixDesc(String owner, String name, String descPrefix) {
		ClassInstance cls = getClass(owner);
		if (cls == null) return name;

		Collection<TrMethod> members = cls.resolveMethods(name, descPrefix, true, null, null);
		MemberInstance member = members.size() == 1 ? (MemberInstance) members.iterator().next() : null;
		String newName;

		if (member != null && (newName = member.getNewName()) != null) {
			return newName;
		}

		return name;
	}

	public String mapLambdaInvokeDynamicMethodName(String owner, String name, String desc) {
		return mapMethodName(owner, name, desc);
	}

	public String mapArbitraryInvokeDynamicMethodName(String owner, String name) {
		return mapMethodNamePrefixDesc(owner, name, null);
	}

	@Override
	public String mapMethodArg(String methodOwner, String methodName, String methodDesc, int lvIndex, String name) {
		String newName = tr.methodArgMap.get(methodOwner+"/"+MemberInstance.getMethodId(methodName, methodDesc)+lvIndex);
		if (newName != null) return newName;

		ClassInstance cls = getClass(methodOwner);
		if (cls == null) return name;

		MemberInstance originatingMethod = cls.resolve(TrMember.MemberType.METHOD, MemberInstance.getMethodId(methodName, methodDesc));
		if (originatingMethod == null) return name;

		String originatingNewName = tr.methodArgMap.get(originatingMethod.newNameOriginatingCls+"/"+MemberInstance.getMethodId(originatingMethod.name, originatingMethod.desc)+lvIndex);

		return originatingNewName != null ? originatingNewName : name;
	}

	public String mapMethodVar(String methodOwner, String methodName, String methodDesc, int lvIndex, int startOpIdx, int asmIndex, String name) {
		return name; // TODO: implement
	}

<<<<<<< HEAD
	void finish(String className, ClassVisitor cv) {
		ClassInstance cls = null;

		if (remapper.propagateBridges == LinkedMethodPropagation.COMPATIBLE
				|| remapper.propagateRecordComponents == LinkedMethodPropagation.COMPATIBLE) {
=======
	@Override
	public String mapAnnotationAttributeName(String descriptor, String name) {
		throw new RuntimeException("Deprecated function");
	}

	@Override
	public String mapAnnotationAttributeName(final String annotationDesc, final String name, String attributeDesc) {
		String annotationClass = Type.getType(annotationDesc).getInternalName();

		if (attributeDesc == null) {
			return this.mapMethodNamePrefixDesc(annotationClass, name, "()");
		} else {
			return this.mapMethodName(annotationClass, name, "()" + attributeDesc);
		}
	}

	void finish(String className, ClassVisitor cv) {
		ClassInstance cls = null;

		if (tr.propagateBridges == LinkedMethodPropagation.COMPATIBLE
				|| tr.propagateRecordComponents == LinkedMethodPropagation.COMPATIBLE) {
>>>>>>> 5dead15d
			cls = getClass(className);

			if (cls != null) {
				BridgeHandler.generateCompatBridges(cls, this, cv);
			}
		}
	}

	ClassInstance getClass(String owner) {
<<<<<<< HEAD
		return remapper.getClass(owner);
	}

	final TinyRemapper remapper;
=======
		return context.getClass(owner);
	}

	final MrjState context;
	final TinyRemapper tr;
>>>>>>> 5dead15d
}<|MERGE_RESOLUTION|>--- conflicted
+++ resolved
@@ -1,11 +1,6 @@
 /*
-<<<<<<< HEAD
  * Copyright (C) 2016, 2018 Player, asie
  * Copyright (C) 2021 QuiltMC
-=======
- * Copyright (c) 2016, 2018, Player, asie
- * Copyright (c) 2018, 2021, FabricMC
->>>>>>> 5dead15d
  *
  * This program is free software: you can redistribute it and/or modify
  * it under the terms of the GNU Lesser General Public License as published by
@@ -23,24 +18,17 @@
 
 package net.fabricmc.tinyremapper;
 
-<<<<<<< HEAD
-import org.objectweb.asm.ClassVisitor;
-import org.objectweb.asm.commons.Remapper;
-
-import net.fabricmc.tinyremapper.MemberInstance.MemberType;
-import net.fabricmc.tinyremapper.TinyRemapper.LinkedMethodPropagation;
-=======
 import java.util.Collection;
 
 import org.objectweb.asm.ClassVisitor;
 import org.objectweb.asm.Type;
+import org.objectweb.asm.commons.Remapper;
 
 import net.fabricmc.tinyremapper.TinyRemapper.LinkedMethodPropagation;
 import net.fabricmc.tinyremapper.TinyRemapper.MrjState;
 import net.fabricmc.tinyremapper.api.TrMember;
 import net.fabricmc.tinyremapper.api.TrMethod;
 import net.fabricmc.tinyremapper.api.TrRemapper;
->>>>>>> 5dead15d
 
 class AsmRemapper extends TrRemapper {
 	AsmRemapper(MrjState context) {
@@ -75,11 +63,6 @@
 		assert (newName = tr.fieldMap.get(cls.getName()+"/"+MemberInstance.getFieldId(name, desc, tr.ignoreFieldDesc))) == null || newName.equals(name);
 
 		return tr.extraRemapper != null ? tr.extraRemapper.mapFieldName(cls.getName(), name, desc) : name;
-	}
-
-	@Override
-	public String mapRecordComponentName(String owner, String name, String descriptor) {
-		return mapFieldName(owner, name, descriptor);
 	}
 
 	@Override
@@ -156,13 +139,6 @@
 		return name; // TODO: implement
 	}
 
-<<<<<<< HEAD
-	void finish(String className, ClassVisitor cv) {
-		ClassInstance cls = null;
-
-		if (remapper.propagateBridges == LinkedMethodPropagation.COMPATIBLE
-				|| remapper.propagateRecordComponents == LinkedMethodPropagation.COMPATIBLE) {
-=======
 	@Override
 	public String mapAnnotationAttributeName(String descriptor, String name) {
 		throw new RuntimeException("Deprecated function");
@@ -184,7 +160,6 @@
 
 		if (tr.propagateBridges == LinkedMethodPropagation.COMPATIBLE
 				|| tr.propagateRecordComponents == LinkedMethodPropagation.COMPATIBLE) {
->>>>>>> 5dead15d
 			cls = getClass(className);
 
 			if (cls != null) {
@@ -194,16 +169,9 @@
 	}
 
 	ClassInstance getClass(String owner) {
-<<<<<<< HEAD
-		return remapper.getClass(owner);
-	}
-
-	final TinyRemapper remapper;
-=======
 		return context.getClass(owner);
 	}
 
 	final MrjState context;
 	final TinyRemapper tr;
->>>>>>> 5dead15d
 }