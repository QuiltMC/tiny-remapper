--- conflicted
+++ resolved
@@ -21,11 +21,7 @@
 import org.objectweb.asm.commons.Remapper;
 
 import net.fabricmc.tinyremapper.MemberInstance.MemberType;
-<<<<<<< HEAD
-import net.fabricmc.tinyremapper.TinyRemapper.BridgePropagation;
-=======
 import net.fabricmc.tinyremapper.TinyRemapper.LinkedMethodPropagation;
->>>>>>> 5e1e5ea0
 
 class AsmRemapper extends Remapper {
 	public AsmRemapper(TinyRemapper remapper) {
@@ -121,16 +117,11 @@
 	}
 
 	void finish(String className, ClassVisitor cv) {
-<<<<<<< HEAD
-		if (remapper.propagateBridges == BridgePropagation.COMPATIBLE) {
-			ClassInstance cls = getClass(className);
-=======
 		ClassInstance cls = null;
 
 		if (remapper.propagateBridges == LinkedMethodPropagation.COMPATIBLE
 				|| remapper.propagateRecordComponents == LinkedMethodPropagation.COMPATIBLE) {
 			cls = getClass(className);
->>>>>>> 5e1e5ea0
 
 			if (cls != null) {
 				BridgeHandler.generateCompatBridges(cls, this, cv);
