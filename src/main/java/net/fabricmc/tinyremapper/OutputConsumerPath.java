--- conflicted
+++ resolved
@@ -1,11 +1,6 @@
 /*
-<<<<<<< HEAD
  * Copyright (C) 2016, 2018 Player, asie
  * Copyright (C) 2021 QuiltMC
-=======
- * Copyright (c) 2016, 2018, Player, asie
- * Copyright (c) 2016, 2021, FabricMC
->>>>>>> 5dead15d
  *
  * This program is free software: you can redistribute it and/or modify
  * it under the terms of the GNU Lesser General Public License as published by
@@ -24,20 +19,12 @@
 package net.fabricmc.tinyremapper;
 
 import java.io.BufferedInputStream;
-<<<<<<< HEAD
-import java.io.BufferedOutputStream;
-import java.io.BufferedReader;
-import java.io.BufferedWriter;
-=======
->>>>>>> 5dead15d
+import java.io.BufferedInputStream;
 import java.io.Closeable;
 import java.io.FileNotFoundException;
 import java.io.IOException;
 import java.io.InputStream;
-<<<<<<< HEAD
-import java.io.OutputStream;
-=======
->>>>>>> 5dead15d
+import java.io.UncheckedIOException;
 import java.io.UncheckedIOException;
 import java.net.URI;
 import java.net.URISyntaxException;
@@ -58,10 +45,6 @@
 import java.util.concurrent.locks.ReentrantLock;
 import java.util.function.BiConsumer;
 import java.util.function.Predicate;
-<<<<<<< HEAD
-
-=======
->>>>>>> 5dead15d
 
 public class OutputConsumerPath implements BiConsumer<String, byte[]>, Closeable {
 	public static class Builder {
@@ -183,25 +166,16 @@
 					if (!fileName.endsWith(classSuffix)) {
 						Path relativePath = srcDir.relativize(file);
 						Path dstFile = dstDir.resolve(relativePath.toString()); // toString bypasses resolve requiring identical fs providers
-<<<<<<< HEAD
-						for (ResourceRemapper resourceRemapper : resourceRemappers) {
-							if(resourceRemapper.canTransform(remapper, relativePath)) {
-								try(InputStream input = new BufferedInputStream(Files.newInputStream(file))) {
-=======
 
 						for (ResourceRemapper resourceRemapper : resourceRemappers) {
 							if (resourceRemapper.canTransform(remapper, relativePath)) {
 								try (InputStream input = new BufferedInputStream(Files.newInputStream(file))) {
->>>>>>> 5dead15d
 									resourceRemapper.transform(dstDir, relativePath, input, remapper);
 									return FileVisitResult.CONTINUE;
 								}
 							}
 						}
-<<<<<<< HEAD
-=======
-
->>>>>>> 5dead15d
+
 						createParentDirs(dstFile);
 						Files.copy(file, dstFile, StandardCopyOption.REPLACE_EXISTING);
 					}
@@ -237,11 +211,7 @@
 			createParentDirs(dstFile);
 			Files.write(dstFile, data);
 		} catch (IOException e) {
-<<<<<<< HEAD
-			throw new UncheckedIOException(e);
-=======
 			throw new UncheckedIOException("error writing to "+dstFile, e);
->>>>>>> 5dead15d
 		} finally {
 			if (lock != null) lock.unlock();
 		}
