/*
 * Copyright (C) 2016, 2018 Player, asie
 *
 * This program is free software: you can redistribute it and/or modify
 * it under the terms of the GNU Lesser General Public License as published by
 * the Free Software Foundation, either version 3 of the License, or
 * (at your option) any later version.
 *
 * This program is distributed in the hope that it will be useful,
 * but WITHOUT ANY WARRANTY; without even the implied warranty of
 * MERCHANTABILITY or FITNESS FOR A PARTICULAR PURPOSE.  See the
 * GNU Lesser General Public License for more details.
 *
 * You should have received a copy of the GNU Lesser General Public License
 * along with this program.  If not, see <http://www.gnu.org/licenses/>.
 */

package net.fabricmc.tinyremapper;

import java.io.BufferedReader;
import java.io.File;
import java.io.FileReader;
import java.io.IOException;
import java.nio.file.Files;
import java.nio.file.Path;
import java.nio.file.Paths;
import java.util.ArrayList;
import java.util.Collections;
import java.util.HashSet;
import java.util.List;
import java.util.Locale;
import java.util.Set;

<<<<<<< HEAD
import net.fabricmc.tinyremapper.TinyRemapper.BridgePropagation;
=======
import net.fabricmc.tinyremapper.TinyRemapper.LinkedMethodPropagation;
>>>>>>> 5e1e5ea0

public class Main {
	public static void main(String[] rawArgs) {
		List<String> args = new ArrayList<String>(rawArgs.length);
		boolean reverse = false;
		boolean ignoreFieldDesc = false;
		boolean propagatePrivate = false;
<<<<<<< HEAD
		BridgePropagation propagateBridges = BridgePropagation.DISABLED;
=======
		LinkedMethodPropagation propagateBridges = LinkedMethodPropagation.DISABLED;
>>>>>>> 5e1e5ea0
		boolean removeFrames = false;
		Set<String> forcePropagation = Collections.emptySet();
		File forcePropagationFile = null;
		boolean ignoreConflicts = false;
		boolean checkPackageAccess = false;
		boolean fixPackageAccess = false;
		boolean resolveMissing = false;
		boolean rebuildSourceFilenames = false;
		boolean skipLocalVariableMapping = false;
		boolean renameInvalidLocals = false;
		NonClassCopyMode ncCopyMode = NonClassCopyMode.FIX_META_INF;
		int threads = -1;

		for (String arg : rawArgs) {
			if (arg.startsWith("--")) {
				int valueSepPos = arg.indexOf('=');

				String argKey = valueSepPos == -1 ? arg.substring(2) : arg.substring(2, valueSepPos);
				argKey = argKey.toLowerCase(Locale.ROOT);

				switch (argKey.toLowerCase()) {
				case "reverse":
					System.err.println("WARNING: --reverse is not currently implemented!");
					reverse = true;
					break;
				case "ignorefielddesc":
					ignoreFieldDesc = true;
					break;
				case "forcepropagation":
					forcePropagationFile = new File(arg.substring(valueSepPos + 1));
					break;
				case "propagateprivate":
					propagatePrivate = true;
					break;
				case "propagatebridges":
					switch (arg.substring(valueSepPos + 1).toLowerCase(Locale.ENGLISH)) {
<<<<<<< HEAD
					case "disabled": propagateBridges = BridgePropagation.DISABLED; break;
					case "enabled": propagateBridges = BridgePropagation.ENABLED; break;
					case "compatible": propagateBridges = BridgePropagation.COMPATIBLE; break;
=======
					case "disabled": propagateBridges = LinkedMethodPropagation.DISABLED; break;
					case "enabled": propagateBridges = LinkedMethodPropagation.ENABLED; break;
					case "compatible": propagateBridges = LinkedMethodPropagation.COMPATIBLE; break;
>>>>>>> 5e1e5ea0
					default:
						System.out.println("invalid propagateBridges: "+arg.substring(valueSepPos + 1));
						System.exit(1);
					}

					break;
				case "removeframes":
					removeFrames = true;
					break;
				case "ignoreconflicts":
					ignoreConflicts = true;
					break;
				case "checkpackageaccess":
					checkPackageAccess = true;
					break;
				case "fixpackageaccess":
					fixPackageAccess = true;
					break;
				case "resolvemissing":
					resolveMissing = true;
					break;
				case "rebuildsourcefilenames":
					rebuildSourceFilenames = true;
					break;
				case "skiplocalvariablemapping":
					skipLocalVariableMapping = true;
					break;
				case "renameinvalidlocals":
					renameInvalidLocals = true;
					break;
				case "nonclasscopymode":
					switch (arg.substring(valueSepPos + 1).toLowerCase(Locale.ENGLISH)) {
					case "unchanged": ncCopyMode = NonClassCopyMode.UNCHANGED; break;
					case "fixmeta": ncCopyMode = NonClassCopyMode.FIX_META_INF; break;
					case "skipmeta": ncCopyMode = NonClassCopyMode.SKIP_META_INF; break;
					default:
						System.out.println("invalid nonClassCopyMode: "+arg.substring(valueSepPos + 1));
						System.exit(1);
					}

					break;
				case "threads":
					threads = Integer.parseInt(arg.substring(valueSepPos + 1));
					if (threads <= 0) {
						System.out.println("Thread count must be > 0");
						System.exit(1);
					}
					break;
				default:
					System.out.println("invalid argument: "+arg+".");
					System.exit(1);
				}
			} else {
				args.add(arg);
			}
		}

		if (args.size() < 5) {
			System.out.println("usage: <input> <output> <mappings> <from> <to> [<classpath>]... [--reverse] [--forcePropagation=<file>] [--propagatePrivate] [--ignoreConflicts]");
			System.exit(1);
		}

		Path input = Paths.get(args.get(0));
		if (!Files.isReadable(input)) {
			System.out.println("Can't read input file "+input+".");
			System.exit(1);
		}

		Path output = Paths.get(args.get(1));

		Path mappings = Paths.get(args.get(2));
		if (!Files.isReadable(mappings) || Files.isDirectory(mappings)) {
			System.out.println("Can't read mappings file "+mappings+".");
			System.exit(1);
		}

		String fromM = args.get(3);
		String toM = args.get(4);

		Path[] classpath = new Path[args.size() - 5];

		for (int i = 0; i < classpath.length; i++) {
			classpath[i] = Paths.get(args.get(i + 5));
			if (!Files.isReadable(classpath[i])) {
				System.out.println("Can't read classpath file "+i+": "+classpath[i]+".");
				System.exit(1);
			}
		}

		if (forcePropagationFile != null) {
			forcePropagation = new HashSet<>();

			if (!forcePropagationFile.canRead()) {
				System.out.println("Can't read forcePropagation file "+forcePropagationFile+".");
				System.exit(1);
			}

			try (BufferedReader reader = new BufferedReader(new FileReader(forcePropagationFile))) {
				String line;

				while ((line = reader.readLine()) != null) {
					line = line.trim();

					if (line.isEmpty() || line.charAt(0) == '#') continue;

					forcePropagation.add(line);
				}
			} catch (IOException e) {
				e.printStackTrace();
				System.exit(1);
			}
		}

		long startTime = System.nanoTime();

		TinyRemapper remapper = TinyRemapper.newRemapper()
				.withMappings(TinyUtils.createTinyMappingProvider(mappings, fromM, toM))
				.ignoreFieldDesc(ignoreFieldDesc)
				.withForcedPropagation(forcePropagation)
				.propagatePrivate(propagatePrivate)
				.propagateBridges(propagateBridges)
				.removeFrames(removeFrames)
				.ignoreConflicts(ignoreConflicts)
				.checkPackageAccess(checkPackageAccess)
				.fixPackageAccess(fixPackageAccess)
				.resolveMissing(resolveMissing)
				.rebuildSourceFilenames(rebuildSourceFilenames)
				.skipLocalVariableMapping(skipLocalVariableMapping)
				.renameInvalidLocals(renameInvalidLocals)
				.threads(threads)
				.build();

		try (OutputConsumerPath outputConsumer = new OutputConsumerPath.Builder(output).build()) {
			outputConsumer.addNonClassFiles(input, ncCopyMode, remapper);

			remapper.readInputs(input);
			remapper.readClassPath(classpath);

			remapper.apply(outputConsumer);
		} catch (IOException e) {
			throw new RuntimeException(e);
		} finally {
			remapper.finish();
		}

		System.out.printf("Finished after %.2f ms.\n", (System.nanoTime() - startTime) / 1e6);
	}
}<|MERGE_RESOLUTION|>--- conflicted
+++ resolved
@@ -31,11 +31,7 @@
 import java.util.Locale;
 import java.util.Set;
 
-<<<<<<< HEAD
-import net.fabricmc.tinyremapper.TinyRemapper.BridgePropagation;
-=======
 import net.fabricmc.tinyremapper.TinyRemapper.LinkedMethodPropagation;
->>>>>>> 5e1e5ea0
 
 public class Main {
 	public static void main(String[] rawArgs) {
@@ -43,11 +39,7 @@
 		boolean reverse = false;
 		boolean ignoreFieldDesc = false;
 		boolean propagatePrivate = false;
-<<<<<<< HEAD
-		BridgePropagation propagateBridges = BridgePropagation.DISABLED;
-=======
 		LinkedMethodPropagation propagateBridges = LinkedMethodPropagation.DISABLED;
->>>>>>> 5e1e5ea0
 		boolean removeFrames = false;
 		Set<String> forcePropagation = Collections.emptySet();
 		File forcePropagationFile = null;
@@ -84,15 +76,9 @@
 					break;
 				case "propagatebridges":
 					switch (arg.substring(valueSepPos + 1).toLowerCase(Locale.ENGLISH)) {
-<<<<<<< HEAD
-					case "disabled": propagateBridges = BridgePropagation.DISABLED; break;
-					case "enabled": propagateBridges = BridgePropagation.ENABLED; break;
-					case "compatible": propagateBridges = BridgePropagation.COMPATIBLE; break;
-=======
 					case "disabled": propagateBridges = LinkedMethodPropagation.DISABLED; break;
 					case "enabled": propagateBridges = LinkedMethodPropagation.ENABLED; break;
 					case "compatible": propagateBridges = LinkedMethodPropagation.COMPATIBLE; break;
->>>>>>> 5e1e5ea0
 					default:
 						System.out.println("invalid propagateBridges: "+arg.substring(valueSepPos + 1));
 						System.exit(1);
